--- conflicted
+++ resolved
@@ -33,17 +33,6 @@
   describe "when serializing" do
     let(:metadata) { Puppet::FileServing::Metadata.new(foobar) }
 
-<<<<<<< HEAD
-    it "should perform pson serialization by calling to_pson on its pson_data_hash" do
-      pdh = mock "data hash"
-      pdh_as_pson = mock "data as pson"
-      metadata.expects(:to_pson_data_hash).returns pdh
-      pdh.expects(:to_pson).returns pdh_as_pson
-      metadata.to_pson.should == pdh_as_pson
-    end
-
-=======
->>>>>>> 9145576f
     it "should serialize as FileMetadata" do
       metadata.to_pson_data_hash['document_type'].should == "FileMetadata"
     end
