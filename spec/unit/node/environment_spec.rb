--- conflicted
+++ resolved
@@ -128,13 +128,8 @@
 
       it "should use the current working directory to fully-qualify unqualified paths" do
         FileTest.stubs(:directory?).returns true
-<<<<<<< HEAD
-
-        two = File.expand_path(File.join(Dir.getwd, "two"))
-=======
-  
         two = File.expand_path("two")
->>>>>>> d26a0f0b
+
         env.validate_dirs([@path_one, 'two']).should == [@path_one, two]
       end
     end
