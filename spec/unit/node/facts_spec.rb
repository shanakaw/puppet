#!/usr/bin/env rspec
require 'spec_helper'
require 'matchers/json'
require 'puppet/node/facts'

describe Puppet::Node::Facts, "when indirecting" do
  before do
    @facts = Puppet::Node::Facts.new("me")
  end

  it "should be able to convert all fact values to strings" do
    @facts.values["one"] = 1
    @facts.stringify
    @facts.values["one"].should == "1"
  end

  it "should add the node's certificate name as the 'clientcert' fact when adding local facts" do
    @facts.add_local_facts
    @facts.values["clientcert"].should == Puppet.settings[:certname]
  end

  it "should add the Puppet version as a 'clientversion' fact when adding local facts" do
    @facts.add_local_facts
    @facts.values["clientversion"].should == Puppet.version.to_s
  end

  it "should add the current environment as a fact if one is not set when adding local facts" do
    @facts.add_local_facts
    @facts.values["environment"].should == Puppet[:environment]
  end

  it "should not replace any existing environment fact when adding local facts" do
    @facts.values["environment"] = "foo"
    @facts.add_local_facts
    @facts.values["environment"].should == "foo"
  end

  it "should be able to downcase fact values" do
    Puppet.settings.stubs(:value).returns "eh"
    Puppet.settings.expects(:value).with(:downcasefacts).returns true

    @facts.values["one"] = "Two"

    @facts.downcase_if_necessary
    @facts.values["one"].should == "two"
  end

  it "should only try to downcase strings" do
    Puppet.settings.stubs(:value).returns "eh"
    Puppet.settings.expects(:value).with(:downcasefacts).returns true

    @facts.values["now"] = Time.now

    @facts.downcase_if_necessary
    @facts.values["now"].should be_instance_of(Time)
  end

  it "should not downcase facts if not configured to do so" do
    Puppet.settings.stubs(:value).returns "eh"
    Puppet.settings.expects(:value).with(:downcasefacts).returns false

    @facts.values["one"] = "Two"
    @facts.downcase_if_necessary
    @facts.values["one"].should == "Two"
  end

  describe "when indirecting" do
    before do
      @indirection = stub 'indirection', :request => mock('request'), :name => :facts

      # We have to clear the cache so that the facts ask for our indirection stub,
      # instead of anything that might be cached.
      Puppet::Util::Cacher.expire

      @facts = Puppet::Node::Facts.new("me", "one" => "two")
    end

    it "should redirect to the specified fact store for storage" do
      Puppet::Node::Facts.stubs(:indirection).returns(@indirection)
      @indirection.expects(:save)
      Puppet::Node::Facts.indirection.save(@facts)
    end

    describe "when the Puppet application is 'master'" do
      it "should default to the 'yaml' terminus" do
        pending "Cannot test the behavior of defaults in defaults.rb"
        # Puppet::Node::Facts.indirection.terminus_class.should == :yaml
      end
    end

    describe "when the Puppet application is not 'master'" do
      it "should default to the 'facter' terminus" do
        pending "Cannot test the behavior of defaults in defaults.rb"
        # Puppet::Node::Facts.indirection.terminus_class.should == :facter
      end
    end

  end

  describe "when storing and retrieving" do
    it "should add metadata to the facts" do
      facts = Puppet::Node::Facts.new("me", "one" => "two", "three" => "four")
      facts.values[:_timestamp].should be_instance_of(Time)
    end

    describe "using pson" do
      before :each do
        @timestamp = Time.parse("Thu Oct 28 11:16:31 -0700 2010")
        @expiration = Time.parse("Thu Oct 28 11:21:31 -0700 2010")
      end

      it "should accept properly formatted pson" do
        pson = %Q({"name": "foo", "expiration": "#{@expiration}", "timestamp": "#{@timestamp}", "values": {"a": "1", "b": "2", "c": "3"}})
        format = Puppet::Network::FormatHandler.format('pson')
        facts = format.intern(Puppet::Node::Facts,pson)
        facts.name.should == 'foo'
        facts.expiration.should == @expiration
        facts.values.should == {'a' => '1', 'b' => '2', 'c' => '3', :_timestamp => @timestamp}
      end

      it "should generate properly formatted pson" do
        Time.stubs(:now).returns(@timestamp)
        facts = Puppet::Node::Facts.new("foo", {'a' => 1, 'b' => 2, 'c' => 3})
        facts.expiration = @expiration
        result = PSON.parse(facts.to_pson)
<<<<<<< HEAD
        result.name.should == facts.name
        result.values.should == facts.values
        result.timestamp.should == facts.timestamp
        result.expiration.should == facts.expiration
        result.type.should == Puppet::Node::Facts
      end

      it "should not include nil values" do
        facts = Puppet::Node::Facts.new("foo", {'a' => 1, 'b' => 2, 'c' => 3})

        # XXX:LAK For some reason this is resurrection the full instance, instead
        # of just returning the hash.  This code works, but I can't figure out what's
        # going on.
        newfacts = PSON.parse(facts.to_pson)
        newfacts.expiration.should be_nil
      end

      it "should be able to handle nil values" do
        pson = %Q({"name": "foo", "values": {"a": "1", "b": "2", "c": "3"}})
        format = Puppet::Network::FormatHandler.format('pson')
        facts = format.intern(Puppet::Node::Facts,pson)
        facts.name.should == 'foo'
        facts.expiration.should be_nil
=======
        result['name'].should == facts.name
        result['values'].should == facts.values.reject { |key, value| key.to_s =~ /_/ }
        result['timestamp'].should == facts.timestamp.to_s
        result['expiration'].should == facts.expiration.to_s
>>>>>>> b983386e
      end
    end
  end
end<|MERGE_RESOLUTION|>--- conflicted
+++ resolved
@@ -123,36 +123,10 @@
         facts = Puppet::Node::Facts.new("foo", {'a' => 1, 'b' => 2, 'c' => 3})
         facts.expiration = @expiration
         result = PSON.parse(facts.to_pson)
-<<<<<<< HEAD
-        result.name.should == facts.name
-        result.values.should == facts.values
-        result.timestamp.should == facts.timestamp
-        result.expiration.should == facts.expiration
-        result.type.should == Puppet::Node::Facts
-      end
-
-      it "should not include nil values" do
-        facts = Puppet::Node::Facts.new("foo", {'a' => 1, 'b' => 2, 'c' => 3})
-
-        # XXX:LAK For some reason this is resurrection the full instance, instead
-        # of just returning the hash.  This code works, but I can't figure out what's
-        # going on.
-        newfacts = PSON.parse(facts.to_pson)
-        newfacts.expiration.should be_nil
-      end
-
-      it "should be able to handle nil values" do
-        pson = %Q({"name": "foo", "values": {"a": "1", "b": "2", "c": "3"}})
-        format = Puppet::Network::FormatHandler.format('pson')
-        facts = format.intern(Puppet::Node::Facts,pson)
-        facts.name.should == 'foo'
-        facts.expiration.should be_nil
-=======
         result['name'].should == facts.name
         result['values'].should == facts.values.reject { |key, value| key.to_s =~ /_/ }
         result['timestamp'].should == facts.timestamp.to_s
         result['expiration'].should == facts.expiration.to_s
->>>>>>> b983386e
       end
     end
   end
