#!/usr/bin/env ruby

Dir.chdir(File.dirname(__FILE__)) { (s = lambda { |f| File.exist?(f) ? require(f) : Dir.chdir("..") { s.call(f) } }).call("spec/spec_helper.rb") }

require 'puppet/util/monkey_patches'

describe "Pure ruby yaml implementation" do
  {
  7            => "--- 7",
  3.14159      => "--- 3.14159",
  'test'       => "--- test",
  []           => "--- []",
  :symbol      => "--- !ruby/sym symbol",
  {:a => "A"}  => "--- \n  !ruby/sym a: A",
  {:a => "x\ny"} => "--- \n  !ruby/sym a: |-\n    x\n    y" 
  }.each { |o,y|
    it "should convert the #{o.class} #{o.inspect} to yaml" do
      o.to_yaml.should == y
    end
    it "should produce yaml for the #{o.class} #{o.inspect} that can be reconstituted" do
      YAML.load(o.to_yaml).should == o
    end
  }
  #
  # Can't test for equality on raw objects
  {
  Object.new                   => "--- !ruby/object {}",
  [Object.new]                 => "--- \n  - !ruby/object {}",
  {Object.new => Object.new}   => "--- \n  ? !ruby/object {}\n  : !ruby/object {}"
  }.each { |o,y|
    it "should convert the #{o.class} #{o.inspect} to yaml" do
      o.to_yaml.should == y
    end
    it "should produce yaml for the #{o.class} #{o.inspect} that can be reconstituted" do
      lambda { YAML.load(o.to_yaml) }.should_not raise_error
    end
  }
<<<<<<< HEAD

  it "should emit proper labels and backreferences for common objects" do
    # Note: this test makes assumptions about the names ZAML chooses
    # for labels.
    x = [1, 2]
    y = [3, 4]
    z = [x, y, x, y]
    z.to_yaml.should == "--- \n  - &id001\n    - 1\n    - 2\n  - &id002\n    - 3\n    - 4\n  - *id001\n  - *id002"
    z2 = YAML.load(z.to_yaml)
    z2.should == z
    z2[0].should equal(z2[2])
    z2[1].should equal(z2[3])
  end

  it "should emit proper labels and backreferences for recursive objects" do
    x = [1, 2]
    x << x
    x.to_yaml.should == "--- &id001\n  \n  - 1\n  - 2\n  - *id001"
    x2 = YAML.load(x.to_yaml)
    x2.should be_a(Array)
    x2.length.should == 3
    x2[0].should == 1
    x2[1].should == 2
    x2[2].should equal(x2)
  end
end
=======
end
>>>>>>> 3c441212
<|MERGE_RESOLUTION|>--- conflicted
+++ resolved
@@ -35,7 +35,6 @@
       lambda { YAML.load(o.to_yaml) }.should_not raise_error
     end
   }
-<<<<<<< HEAD
 
   it "should emit proper labels and backreferences for common objects" do
     # Note: this test makes assumptions about the names ZAML chooses
@@ -61,7 +60,4 @@
     x2[1].should == 2
     x2[2].should equal(x2)
   end
-end
-=======
-end
->>>>>>> 3c441212
+end