#!/usr/bin/env ruby

require 'spec_helper'

describe Puppet::Util do
  include PuppetSpec::Files

  if Puppet.features.microsoft_windows?
    def set_mode(mode, file)
      Puppet::Util::Windows::Security.set_mode(mode, file)
    end

    def get_mode(file)
      Puppet::Util::Windows::Security.get_mode(file) & 07777
    end
  else
    def set_mode(mode, file)
      File.chmod(mode, file)
    end

    def get_mode(file)
      File.lstat(file).mode & 07777
    end
  end

  describe "#withenv" do
    before :each do
      @original_path = ENV["PATH"]
      @new_env = {:PATH => "/some/bogus/path"}
    end

    it "should change environment variables within the block then reset environment variables to their original values" do
      Puppet::Util.withenv @new_env do
        ENV["PATH"].should == "/some/bogus/path"
      end
      ENV["PATH"].should == @original_path
    end

    it "should reset environment variables to their original values even if the block fails" do
      begin
        Puppet::Util.withenv @new_env do
          ENV["PATH"].should == "/some/bogus/path"
          raise "This is a failure"
        end
      rescue
      end
      ENV["PATH"].should == @original_path
    end

    it "should reset environment variables even when they are set twice" do
      # Setting Path & Environment parameters in Exec type can cause weirdness
      @new_env["PATH"] = "/someother/bogus/path"
      Puppet::Util.withenv @new_env do
        # When assigning duplicate keys, can't guarantee order of evaluation
        ENV["PATH"].should =~ /\/some.*\/bogus\/path/
      end
      ENV["PATH"].should == @original_path
    end

    it "should remove any new environment variables after the block ends" do
      @new_env[:FOO] = "bar"
      Puppet::Util.withenv @new_env do
        ENV["FOO"].should == "bar"
      end
      ENV["FOO"].should == nil
    end

  end

  describe "#absolute_path?" do
    describe "on posix systems", :as_platform => :posix do
      it "should default to the platform of the local system" do
        Puppet::Util.should be_absolute_path('/foo')
        Puppet::Util.should_not be_absolute_path('C:/foo')
      end
    end

    describe "on windows", :as_platform => :windows do
      it "should default to the platform of the local system" do
        Puppet::Util.should be_absolute_path('C:/foo')
        Puppet::Util.should_not be_absolute_path('/foo')
      end
    end

    describe "when using platform :posix" do
      %w[/ /foo /foo/../bar //foo //Server/Foo/Bar //?/C:/foo/bar /\Server/Foo /foo//bar/baz].each do |path|
        it "should return true for #{path}" do
          Puppet::Util.should be_absolute_path(path, :posix)
        end
      end

      %w[. ./foo \foo C:/foo \\Server\Foo\Bar \\?\C:\foo\bar \/?/foo\bar \/Server/foo foo//bar/baz].each do |path|
        it "should return false for #{path}" do
          Puppet::Util.should_not be_absolute_path(path, :posix)
        end
      end
    end

    describe "when using platform :windows" do
      %w[C:/foo C:\foo \\\\Server\Foo\Bar \\\\?\C:\foo\bar //Server/Foo/Bar //?/C:/foo/bar /\?\C:/foo\bar \/Server\Foo/Bar c:/foo//bar//baz].each do |path|
        it "should return true for #{path}" do
          Puppet::Util.should be_absolute_path(path, :windows)
        end
      end

      %w[/ . ./foo \foo /foo /foo/../bar //foo C:foo/bar foo//bar/baz].each do |path|
        it "should return false for #{path}" do
          Puppet::Util.should_not be_absolute_path(path, :windows)
        end
      end
    end
  end

  describe "#path_to_uri" do
    %w[. .. foo foo/bar foo/../bar].each do |path|
      it "should reject relative path: #{path}" do
        lambda { Puppet::Util.path_to_uri(path) }.should raise_error(Puppet::Error)
      end
    end

    it "should perform URI escaping" do
      Puppet::Util.path_to_uri("/foo bar").path.should == "/foo%20bar"
    end

    describe "when using platform :posix" do
      before :each do
        Puppet.features.stubs(:posix).returns true
        Puppet.features.stubs(:microsoft_windows?).returns false
      end

      %w[/ /foo /foo/../bar].each do |path|
        it "should convert #{path} to URI" do
          Puppet::Util.path_to_uri(path).path.should == path
        end
      end
    end

    describe "when using platform :windows" do
      before :each do
        Puppet.features.stubs(:posix).returns false
        Puppet.features.stubs(:microsoft_windows?).returns true
      end

      it "should normalize backslashes" do
        Puppet::Util.path_to_uri('c:\\foo\\bar\\baz').path.should == '/' + 'c:/foo/bar/baz'
      end

      %w[C:/ C:/foo/bar].each do |path|
        it "should convert #{path} to absolute URI" do
          Puppet::Util.path_to_uri(path).path.should == '/' + path
        end
      end

      %w[share C$].each do |path|
        it "should convert UNC #{path} to absolute URI" do
          uri = Puppet::Util.path_to_uri("\\\\server\\#{path}")
          uri.host.should == 'server'
          uri.path.should == '/' + path
        end
      end
    end
  end

  describe ".uri_to_path" do
    require 'uri'

    it "should strip host component" do
      Puppet::Util.uri_to_path(URI.parse('http://foo/bar')).should == '/bar'
    end

    it "should accept puppet URLs" do
      Puppet::Util.uri_to_path(URI.parse('puppet:///modules/foo')).should == '/modules/foo'
    end

    it "should return unencoded path" do
      Puppet::Util.uri_to_path(URI.parse('http://foo/bar%20baz')).should == '/bar baz'
    end

    it "should be nil-safe" do
      Puppet::Util.uri_to_path(nil).should be_nil
    end

    describe "when using platform :posix",:if => Puppet.features.posix? do
      it "should accept root" do
        Puppet::Util.uri_to_path(URI.parse('file:/')).should == '/'
      end

      it "should accept single slash" do
        Puppet::Util.uri_to_path(URI.parse('file:/foo/bar')).should == '/foo/bar'
      end

      it "should accept triple slashes" do
        Puppet::Util.uri_to_path(URI.parse('file:///foo/bar')).should == '/foo/bar'
      end
    end

    describe "when using platform :windows", :if => Puppet.features.microsoft_windows? do
      it "should accept root" do
        Puppet::Util.uri_to_path(URI.parse('file:/C:/')).should == 'C:/'
      end

      it "should accept single slash" do
        Puppet::Util.uri_to_path(URI.parse('file:/C:/foo/bar')).should == 'C:/foo/bar'
      end

      it "should accept triple slashes" do
        Puppet::Util.uri_to_path(URI.parse('file:///C:/foo/bar')).should == 'C:/foo/bar'
      end

      it "should accept file scheme with double slashes as a UNC path" do
        Puppet::Util.uri_to_path(URI.parse('file://host/share/file')).should == '//host/share/file'
      end
    end
  end

<<<<<<< HEAD
=======
  describe "execution methods" do
    let(:pid) { 5501 }
    let(:process_handle) { 0xDEADBEEF }
    let(:thread_handle) { 0xCAFEBEEF }
    let(:proc_info_stub) { stub 'processinfo', :process_handle => process_handle, :thread_handle => thread_handle, :process_id => pid}
    let(:null_file) { Puppet.features.microsoft_windows? ? 'NUL' : '/dev/null' }

    def stub_process_wait(exitstatus)
      if Puppet.features.microsoft_windows?
        Puppet::Util::Windows::Process.stubs(:wait_process).with(process_handle).returns(exitstatus)
        Process.stubs(:CloseHandle).with(process_handle)
        Process.stubs(:CloseHandle).with(thread_handle)
      else
        Process.stubs(:waitpid2).with(pid).returns([pid, stub('child_status', :exitstatus => exitstatus)])
      end
    end

    describe "#execute_posix" do
      before :each do
        # Most of the things this method does are bad to do during specs. :/
        Kernel.stubs(:fork).returns(pid).yields
        Process.stubs(:setsid)
        Kernel.stubs(:exec)
        Puppet::Util::SUIDManager.stubs(:change_user)
        Puppet::Util::SUIDManager.stubs(:change_group)

        $stdin.stubs(:reopen)
        $stdout.stubs(:reopen)
        $stderr.stubs(:reopen)

        @stdin  = File.open(null_file, 'r')
        @stdout = Tempfile.new('stdout')
        @stderr = File.open(null_file, 'w')
      end

      it "should fork a child process to execute the command" do
        Kernel.expects(:fork).returns(pid).yields
        Kernel.expects(:exec).with('test command')

        Puppet::Util.execute_posix('test command', {}, @stdin, @stdout, @stderr)
      end

      it "should start a new session group" do
        Process.expects(:setsid)

        Puppet::Util.execute_posix('test command', {}, @stdin, @stdout, @stderr)
      end

      it "should permanently change to the correct user and group if specified" do
        Puppet::Util::SUIDManager.expects(:change_group).with(55, true)
        Puppet::Util::SUIDManager.expects(:change_user).with(50, true)

        Puppet::Util.execute_posix('test command', {:uid => 50, :gid => 55}, @stdin, @stdout, @stderr)
      end

      it "should exit failure if there is a problem execing the command" do
        Kernel.expects(:exec).with('test command').raises("failed to execute!")
        Puppet::Util.stubs(:puts)
        Puppet::Util.expects(:exit!).with(1)

        Puppet::Util.execute_posix('test command', {}, @stdin, @stdout, @stderr)
      end

      it "should properly execute commands specified as arrays" do
        Kernel.expects(:exec).with('test command', 'with', 'arguments')

        Puppet::Util.execute_posix(['test command', 'with', 'arguments'], {:uid => 50, :gid => 55}, @stdin, @stdout, @stderr)
      end

      it "should properly execute string commands with embedded newlines" do
        Kernel.expects(:exec).with("/bin/echo 'foo' ; \n /bin/echo 'bar' ;")

        Puppet::Util.execute_posix("/bin/echo 'foo' ; \n /bin/echo 'bar' ;", {:uid => 50, :gid => 55}, @stdin, @stdout, @stderr)
      end

      it "should return the pid of the child process" do
        Puppet::Util.execute_posix('test command', {}, @stdin, @stdout, @stderr).should == pid
      end
    end

    describe "#execute_windows", :if => Puppet.features.microsoft_windows? do
      before :each do
        Process.stubs(:create).returns(proc_info_stub)
        stub_process_wait(0)

        @stdin  = File.open(null_file, 'r')
        @stdout = Tempfile.new('stdout')
        @stderr = File.open(null_file, 'w')
      end

      it "should create a new process for the command" do
        Process.expects(:create).with(
          :command_line => "test command",
          :startup_info => {:stdin => @stdin, :stdout => @stdout, :stderr => @stderr},
          :close_handles => false
        ).returns(proc_info_stub)

        Puppet::Util.execute_windows('test command', {}, @stdin, @stdout, @stderr)
      end

      it "should return the process info of the child process" do
        Puppet::Util.execute_windows('test command', {}, @stdin, @stdout, @stderr).should == proc_info_stub
      end

      it "should quote arguments containing spaces if command is specified as an array" do
        Process.expects(:create).with do |args|
          args[:command_line] == '"test command" with some "arguments \"with spaces"'
        end.returns(proc_info_stub)

        Puppet::Util.execute_windows(['test command', 'with', 'some', 'arguments "with spaces'], {}, @stdin, @stdout, @stderr)
      end
    end

    describe "#execute" do
      before :each do
        stub_process_wait(0)
      end

      describe "when an execution stub is specified" do
        before :each do
          Puppet::Util::ExecutionStub.set do |command,args,stdin,stdout,stderr|
            "execution stub output"
          end
        end

        it "should call the block on the stub" do
          Puppet::Util.execute("/usr/bin/run_my_execute_stub").should == "execution stub output"
        end

        it "should not actually execute anything" do
          Puppet::Util.expects(:execute_posix).never
          Puppet::Util.expects(:execute_windows).never

          Puppet::Util.execute("/usr/bin/run_my_execute_stub")
        end
      end

      describe "when setting up input and output files" do
        include PuppetSpec::Files
        let(:executor) { Puppet.features.microsoft_windows? ? 'execute_windows' : 'execute_posix' }
        let(:rval) { Puppet.features.microsoft_windows? ? proc_info_stub : pid }

        before :each do
          Puppet::Util.stubs(:wait_for_output)
        end

        it "should set stdin to the stdinfile if specified" do
          input = tmpfile('stdin')
          FileUtils.touch(input)

          Puppet::Util.expects(executor).with do |_,_,stdin,_,_|
            stdin.path == input
          end.returns(rval)

          Puppet::Util.execute('test command', :stdinfile => input)
        end

        it "should set stdin to the null file if not specified" do
          Puppet::Util.expects(executor).with do |_,_,stdin,_,_|
            stdin.path == null_file
          end.returns(rval)

          Puppet::Util.execute('test command')
        end

        describe "when squelch is set" do
          it "should set stdout and stderr to the null file" do
            Puppet::Util.expects(executor).with do |_,_,_,stdout,stderr|
              stdout.path == null_file and stderr.path == null_file
            end.returns(rval)

            Puppet::Util.execute('test command', :squelch => true)
          end
        end

        describe "when squelch is not set" do
          it "should set stdout to a temporary output file" do
            outfile = Tempfile.new('stdout')
            Tempfile.stubs(:new).returns(outfile)

            Puppet::Util.expects(executor).with do |_,_,_,stdout,_|
              stdout.path == outfile.path
            end.returns(rval)

            Puppet::Util.execute('test command', :squelch => false)
          end

          it "should set stderr to the same file as stdout if combine is true" do
            outfile = Tempfile.new('stdout')
            Tempfile.stubs(:new).returns(outfile)

            Puppet::Util.expects(executor).with do |_,_,_,stdout,stderr|
              stdout.path == outfile.path and stderr.path == outfile.path
            end.returns(rval)

            Puppet::Util.execute('test command', :squelch => false, :combine => true)
          end

          it "should set stderr to the null device if combine is false" do
            outfile = Tempfile.new('stdout')
            Tempfile.stubs(:new).returns(outfile)

            Puppet::Util.expects(executor).with do |_,_,_,stdout,stderr|
              stdout.path == outfile.path and stderr.path == null_file
            end.returns(rval)

            Puppet::Util.execute('test command', :squelch => false, :combine => false)
          end
        end
      end

      describe "on Windows", :if => Puppet.features.microsoft_windows? do
        it "should always close the process and thread handles" do
          Puppet::Util.stubs(:execute_windows).returns(proc_info_stub)

          Puppet::Util::Windows::Process.expects(:wait_process).with(process_handle).raises('whatever')
          Process.expects(:CloseHandle).with(thread_handle)
          Process.expects(:CloseHandle).with(process_handle)

          expect { Puppet::Util.execute('test command') }.should raise_error(RuntimeError)
        end
      end
    end

    describe "after execution" do
      before :each do
        stub_process_wait(0)

        if Puppet.features.microsoft_windows?
          Puppet::Util.stubs(:execute_windows).returns(proc_info_stub)
        else
          Puppet::Util.stubs(:execute_posix).returns(pid)
        end
      end

      it "should wait for the child process to exit" do
        Puppet::Util.stubs(:wait_for_output)

        Puppet::Util.execute('test command')
      end

      it "should close the stdin/stdout/stderr files used by the child" do
        stdin = mock 'file', :close
        stdout = mock 'file', :close
        stderr = mock 'file', :close

        File.expects(:open).
          times(3).
          returns(stdin).
          then.returns(stdout).
          then.returns(stderr)

        Puppet::Util.execute('test command', :squelch => true)
      end

      it "should read and return the output if squelch is false" do
        stdout = Tempfile.new('test')
        Tempfile.stubs(:new).returns(stdout)
        stdout.write("My expected command output")

        Puppet::Util.execute('test command').should == "My expected command output"
      end

      it "should not read the output if squelch is true" do
        stdout = Tempfile.new('test')
        Tempfile.stubs(:new).returns(stdout)
        stdout.write("My expected command output")

        Puppet::Util.execute('test command', :squelch => true).should == nil
      end

      it "should delete the file used for output if squelch is false" do
        stdout = Tempfile.new('test')
        path = stdout.path
        Tempfile.stubs(:new).returns(stdout)

        Puppet::Util.execute('test command')

        File.should_not be_exist(path)
      end

      it "should raise an error if failonfail is true and the child failed" do
        stub_process_wait(1)

        expect {
          Puppet::Util.execute('fail command', :failonfail => true)
        }.to raise_error(Puppet::ExecutionFailure, /Execution of 'fail command' returned 1/)
      end

      it "should not raise an error if failonfail is false and the child failed" do
        stub_process_wait(1)

        expect {
          Puppet::Util.execute('fail command', :failonfail => false)
        }.not_to raise_error
      end

      it "should not raise an error if failonfail is true and the child succeeded" do
        expect {
          Puppet::Util.execute('fail command', :failonfail => true)
        }.not_to raise_error
      end
    end

    describe "safe_posix_fork" do
      before :each do
        # Most of the things this method does are bad to do during specs. :/
        Kernel.stubs(:fork).returns(pid).yields

        $stdin.stubs(:reopen)
        $stdout.stubs(:reopen)
        $stderr.stubs(:reopen)
      end

      it "should close all open file descriptors except stdin/stdout/stderr" do
        # This is ugly, but I can't really think of a better way to do it without
        # letting it actually close fds, which seems risky
        (0..2).each {|n| IO.expects(:new).with(n).never}
        (3..256).each {|n| IO.expects(:new).with(n).returns mock('io', :close) }

        Puppet::Util.safe_posix_fork
      end

      it "should fork a child process to execute the block" do
        Kernel.expects(:fork).returns(pid).yields

        Puppet::Util.safe_posix_fork do
          message = "Fork this!"
        end
      end

      it "should return the pid of the child process" do
        Puppet::Util.safe_posix_fork.should == pid
      end
    end
  end

  describe "#execpipe" do
    let :instance do
      instance = Class.new.new
      instance.send(:extend, Puppet::Util)
      instance
    end

    it "should execute a string as a string" do
      instance.expects(:open).with('| echo hello 2>&1').returns('hello')
      $CHILD_STATUS.expects(:==).with(0).returns(true)
      instance.execpipe('echo hello').should == 'hello'
    end

    it "should execute an array by pasting together with spaces" do
      instance.expects(:open).with('| echo hello 2>&1').returns('hello')
      $CHILD_STATUS.expects(:==).with(0).returns(true)
      instance.execpipe(['echo', 'hello']).should == 'hello'
    end

    it "should fail if asked to fail, and the child does" do
      instance.stubs(:open).returns('error message')
      $CHILD_STATUS.expects(:==).with(0).returns(false)
      expect { instance.execpipe('echo hello') }.
        to raise_error Puppet::ExecutionFailure, /error message/
    end

    it "should not fail if asked not to fail, and the child does" do
      instance.stubs(:open).returns('error message')
      $CHILD_STATUS.stubs(:==).with(0).returns(false)
      expect do
        instance.execpipe('echo hello', false).should == 'error message'
      end.not_to raise_error
    end
  end

>>>>>>> c2105846
  describe "#which" do
    let(:base) { File.expand_path('/bin') }
    let(:path) { File.join(base, 'foo') }

    before :each do
      FileTest.stubs(:file?).returns false
      FileTest.stubs(:file?).with(path).returns true

      FileTest.stubs(:executable?).returns false
      FileTest.stubs(:executable?).with(path).returns true
    end

    it "should accept absolute paths" do
      Puppet::Util.which(path).should == path
    end

    it "should return nil if no executable found" do
      Puppet::Util.which('doesnotexist').should be_nil
    end

    it "should warn if the user's HOME is not set but their PATH contains a ~" do
      env_path = %w[~/bin /usr/bin /bin].join(File::PATH_SEPARATOR)

      Puppet::Util.withenv({:HOME => nil, :PATH => env_path}) do
        Puppet::Util::Warnings.expects(:warnonce).once
        Puppet::Util.which('foo')
      end
    end

    it "should reject directories" do
      Puppet::Util.which(base).should be_nil
    end

    describe "on POSIX systems" do
      before :each do
        Puppet.features.stubs(:posix?).returns true
        Puppet.features.stubs(:microsoft_windows?).returns false
      end

      it "should walk the search PATH returning the first executable" do
        ENV.stubs(:[]).with('PATH').returns(File.expand_path('/bin'))

        Puppet::Util.which('foo').should == path
      end
    end

    describe "on Windows systems" do
      let(:path) { File.expand_path(File.join(base, 'foo.CMD')) }

      before :each do
        Puppet.features.stubs(:posix?).returns false
        Puppet.features.stubs(:microsoft_windows?).returns true
      end

      describe "when a file extension is specified" do
        it "should walk each directory in PATH ignoring PATHEXT" do
          ENV.stubs(:[]).with('PATH').returns(%w[/bar /bin].map{|dir| File.expand_path(dir)}.join(File::PATH_SEPARATOR))

          FileTest.expects(:file?).with(File.join(File.expand_path('/bar'), 'foo.CMD')).returns false

          ENV.expects(:[]).with('PATHEXT').never
          Puppet::Util.which('foo.CMD').should == path
        end
      end

      describe "when a file extension is not specified" do
        it "should walk each extension in PATHEXT until an executable is found" do
          bar = File.expand_path('/bar')
          ENV.stubs(:[]).with('PATH').returns("#{bar}#{File::PATH_SEPARATOR}#{base}")
          ENV.stubs(:[]).with('PATHEXT').returns(".EXE#{File::PATH_SEPARATOR}.CMD")

          exts = sequence('extensions')
          FileTest.expects(:file?).in_sequence(exts).with(File.join(bar, 'foo.EXE')).returns false
          FileTest.expects(:file?).in_sequence(exts).with(File.join(bar, 'foo.CMD')).returns false
          FileTest.expects(:file?).in_sequence(exts).with(File.join(base, 'foo.EXE')).returns false
          FileTest.expects(:file?).in_sequence(exts).with(path).returns true

          Puppet::Util.which('foo').should == path
        end

        it "should walk the default extension path if the environment variable is not defined" do
          ENV.stubs(:[]).with('PATH').returns(base)
          ENV.stubs(:[]).with('PATHEXT').returns(nil)

          exts = sequence('extensions')
          %w[.COM .EXE .BAT].each do |ext|
            FileTest.expects(:file?).in_sequence(exts).with(File.join(base, "foo#{ext}")).returns false
          end
          FileTest.expects(:file?).in_sequence(exts).with(path).returns true

          Puppet::Util.which('foo').should == path
        end

        it "should fall back if no extension matches" do
          ENV.stubs(:[]).with('PATH').returns(base)
          ENV.stubs(:[]).with('PATHEXT').returns(".EXE")

          FileTest.stubs(:file?).with(File.join(base, 'foo.EXE')).returns false
          FileTest.stubs(:file?).with(File.join(base, 'foo')).returns true
          FileTest.stubs(:executable?).with(File.join(base, 'foo')).returns true

          Puppet::Util.which('foo').should == File.join(base, 'foo')
        end
      end
    end
  end

  describe "#binread" do
    let(:contents) { "foo\r\nbar" }

    it "should preserve line endings" do
      path = tmpfile('util_binread')
      File.open(path, 'wb') { |f| f.print contents }

      Puppet::Util.binread(path).should == contents
    end

    it "should raise an error if the file doesn't exist" do
      expect { Puppet::Util.binread('/path/does/not/exist') }.to raise_error(Errno::ENOENT)
    end
  end

  describe "hash symbolizing functions" do
    let (:myhash) { { "foo" => "bar", :baz => "bam" } }
    let (:resulthash) { { :foo => "bar", :baz => "bam" } }

    describe "#symbolizehash" do
      it "should return a symbolized hash" do
        newhash = Puppet::Util.symbolizehash(myhash)
        newhash.should == resulthash
      end
    end

    describe "#symbolizehash!" do
      it "should symbolize the hash in place" do
        localhash = myhash
        Puppet::Util.symbolizehash!(localhash)
        localhash.should == resulthash
      end
    end
  end

  context "#replace_file" do
    subject { Puppet::Util }
    it { should respond_to :replace_file }

    let :target do
      target = Tempfile.new("puppet-util-replace-file")
      target.puts("hello, world")
      target.flush              # make sure content is on disk.
      target.fsync rescue nil
      target.close
      target
    end

    it "should fail if no block is given" do
      expect { subject.replace_file(target.path, 0600) }.to raise_error /block/
    end

    it "should replace a file when invoked" do
      # Check that our file has the expected content.
      File.read(target.path).should == "hello, world\n"

      # Replace the file.
      subject.replace_file(target.path, 0600) do |fh|
        fh.puts "I am the passenger..."
      end

      # ...and check the replacement was complete.
      File.read(target.path).should == "I am the passenger...\n"
    end

    [0555, 0600, 0660, 0700, 0770].each do |mode|
      it "should copy 0#{mode.to_s(8)} permissions from the target file by default" do
        set_mode(mode, target.path)

        get_mode(target.path).should == mode

        subject.replace_file(target.path, 0000) {|fh| fh.puts "bazam" }

        get_mode(target.path).should == mode
        File.read(target.path).should == "bazam\n"
      end
    end

    it "should copy the permissions of the source file before yielding" do
      set_mode(0555, target.path)
      inode = File.stat(target.path).ino unless Puppet.features.microsoft_windows?

      yielded = false
      subject.replace_file(target.path, 0600) do |fh|
        get_mode(fh.path).should == 0555
        yielded = true
      end
      yielded.should be_true

      # We can't check inode on Windows
      File.stat(target.path).ino.should_not == inode unless Puppet.features.microsoft_windows?

      get_mode(target.path).should == 0555
    end

    it "should use the default permissions if the source file doesn't exist" do
      new_target = target.path + '.foo'
      File.should_not be_exist(new_target)

      begin
        subject.replace_file(new_target, 0555) {|fh| fh.puts "foo" }
        get_mode(new_target).should == 0555
      ensure
        File.unlink(new_target) if File.exists?(new_target)
      end
    end

    it "should not replace the file if an exception is thrown in the block" do
      yielded = false
      threw   = false

      begin
        subject.replace_file(target.path, 0600) do |fh|
          yielded = true
          fh.puts "different content written, then..."
          raise "...throw some random failure"
        end
      rescue Exception => e
        if e.to_s =~ /some random failure/
          threw = true
        else
          raise
        end
      end

      yielded.should be_true
      threw.should be_true

      # ...and check the replacement was complete.
      File.read(target.path).should == "hello, world\n"
    end
  end
end<|MERGE_RESOLUTION|>--- conflicted
+++ resolved
@@ -213,381 +213,40 @@
     end
   end
 
-<<<<<<< HEAD
-=======
-  describe "execution methods" do
+  describe "safe_posix_fork" do
     let(:pid) { 5501 }
-    let(:process_handle) { 0xDEADBEEF }
-    let(:thread_handle) { 0xCAFEBEEF }
-    let(:proc_info_stub) { stub 'processinfo', :process_handle => process_handle, :thread_handle => thread_handle, :process_id => pid}
-    let(:null_file) { Puppet.features.microsoft_windows? ? 'NUL' : '/dev/null' }
-
-    def stub_process_wait(exitstatus)
-      if Puppet.features.microsoft_windows?
-        Puppet::Util::Windows::Process.stubs(:wait_process).with(process_handle).returns(exitstatus)
-        Process.stubs(:CloseHandle).with(process_handle)
-        Process.stubs(:CloseHandle).with(thread_handle)
-      else
-        Process.stubs(:waitpid2).with(pid).returns([pid, stub('child_status', :exitstatus => exitstatus)])
-      end
-    end
-
-    describe "#execute_posix" do
-      before :each do
-        # Most of the things this method does are bad to do during specs. :/
-        Kernel.stubs(:fork).returns(pid).yields
-        Process.stubs(:setsid)
-        Kernel.stubs(:exec)
-        Puppet::Util::SUIDManager.stubs(:change_user)
-        Puppet::Util::SUIDManager.stubs(:change_group)
-
-        $stdin.stubs(:reopen)
-        $stdout.stubs(:reopen)
-        $stderr.stubs(:reopen)
-
-        @stdin  = File.open(null_file, 'r')
-        @stdout = Tempfile.new('stdout')
-        @stderr = File.open(null_file, 'w')
-      end
-
-      it "should fork a child process to execute the command" do
-        Kernel.expects(:fork).returns(pid).yields
-        Kernel.expects(:exec).with('test command')
-
-        Puppet::Util.execute_posix('test command', {}, @stdin, @stdout, @stderr)
-      end
-
-      it "should start a new session group" do
-        Process.expects(:setsid)
-
-        Puppet::Util.execute_posix('test command', {}, @stdin, @stdout, @stderr)
-      end
-
-      it "should permanently change to the correct user and group if specified" do
-        Puppet::Util::SUIDManager.expects(:change_group).with(55, true)
-        Puppet::Util::SUIDManager.expects(:change_user).with(50, true)
-
-        Puppet::Util.execute_posix('test command', {:uid => 50, :gid => 55}, @stdin, @stdout, @stderr)
-      end
-
-      it "should exit failure if there is a problem execing the command" do
-        Kernel.expects(:exec).with('test command').raises("failed to execute!")
-        Puppet::Util.stubs(:puts)
-        Puppet::Util.expects(:exit!).with(1)
-
-        Puppet::Util.execute_posix('test command', {}, @stdin, @stdout, @stderr)
-      end
-
-      it "should properly execute commands specified as arrays" do
-        Kernel.expects(:exec).with('test command', 'with', 'arguments')
-
-        Puppet::Util.execute_posix(['test command', 'with', 'arguments'], {:uid => 50, :gid => 55}, @stdin, @stdout, @stderr)
-      end
-
-      it "should properly execute string commands with embedded newlines" do
-        Kernel.expects(:exec).with("/bin/echo 'foo' ; \n /bin/echo 'bar' ;")
-
-        Puppet::Util.execute_posix("/bin/echo 'foo' ; \n /bin/echo 'bar' ;", {:uid => 50, :gid => 55}, @stdin, @stdout, @stderr)
-      end
-
-      it "should return the pid of the child process" do
-        Puppet::Util.execute_posix('test command', {}, @stdin, @stdout, @stderr).should == pid
-      end
-    end
-
-    describe "#execute_windows", :if => Puppet.features.microsoft_windows? do
-      before :each do
-        Process.stubs(:create).returns(proc_info_stub)
-        stub_process_wait(0)
-
-        @stdin  = File.open(null_file, 'r')
-        @stdout = Tempfile.new('stdout')
-        @stderr = File.open(null_file, 'w')
-      end
-
-      it "should create a new process for the command" do
-        Process.expects(:create).with(
-          :command_line => "test command",
-          :startup_info => {:stdin => @stdin, :stdout => @stdout, :stderr => @stderr},
-          :close_handles => false
-        ).returns(proc_info_stub)
-
-        Puppet::Util.execute_windows('test command', {}, @stdin, @stdout, @stderr)
-      end
-
-      it "should return the process info of the child process" do
-        Puppet::Util.execute_windows('test command', {}, @stdin, @stdout, @stderr).should == proc_info_stub
-      end
-
-      it "should quote arguments containing spaces if command is specified as an array" do
-        Process.expects(:create).with do |args|
-          args[:command_line] == '"test command" with some "arguments \"with spaces"'
-        end.returns(proc_info_stub)
-
-        Puppet::Util.execute_windows(['test command', 'with', 'some', 'arguments "with spaces'], {}, @stdin, @stdout, @stderr)
-      end
-    end
-
-    describe "#execute" do
-      before :each do
-        stub_process_wait(0)
-      end
-
-      describe "when an execution stub is specified" do
-        before :each do
-          Puppet::Util::ExecutionStub.set do |command,args,stdin,stdout,stderr|
-            "execution stub output"
-          end
-        end
-
-        it "should call the block on the stub" do
-          Puppet::Util.execute("/usr/bin/run_my_execute_stub").should == "execution stub output"
-        end
-
-        it "should not actually execute anything" do
-          Puppet::Util.expects(:execute_posix).never
-          Puppet::Util.expects(:execute_windows).never
-
-          Puppet::Util.execute("/usr/bin/run_my_execute_stub")
-        end
-      end
-
-      describe "when setting up input and output files" do
-        include PuppetSpec::Files
-        let(:executor) { Puppet.features.microsoft_windows? ? 'execute_windows' : 'execute_posix' }
-        let(:rval) { Puppet.features.microsoft_windows? ? proc_info_stub : pid }
-
-        before :each do
-          Puppet::Util.stubs(:wait_for_output)
-        end
-
-        it "should set stdin to the stdinfile if specified" do
-          input = tmpfile('stdin')
-          FileUtils.touch(input)
-
-          Puppet::Util.expects(executor).with do |_,_,stdin,_,_|
-            stdin.path == input
-          end.returns(rval)
-
-          Puppet::Util.execute('test command', :stdinfile => input)
-        end
-
-        it "should set stdin to the null file if not specified" do
-          Puppet::Util.expects(executor).with do |_,_,stdin,_,_|
-            stdin.path == null_file
-          end.returns(rval)
-
-          Puppet::Util.execute('test command')
-        end
-
-        describe "when squelch is set" do
-          it "should set stdout and stderr to the null file" do
-            Puppet::Util.expects(executor).with do |_,_,_,stdout,stderr|
-              stdout.path == null_file and stderr.path == null_file
-            end.returns(rval)
-
-            Puppet::Util.execute('test command', :squelch => true)
-          end
-        end
-
-        describe "when squelch is not set" do
-          it "should set stdout to a temporary output file" do
-            outfile = Tempfile.new('stdout')
-            Tempfile.stubs(:new).returns(outfile)
-
-            Puppet::Util.expects(executor).with do |_,_,_,stdout,_|
-              stdout.path == outfile.path
-            end.returns(rval)
-
-            Puppet::Util.execute('test command', :squelch => false)
-          end
-
-          it "should set stderr to the same file as stdout if combine is true" do
-            outfile = Tempfile.new('stdout')
-            Tempfile.stubs(:new).returns(outfile)
-
-            Puppet::Util.expects(executor).with do |_,_,_,stdout,stderr|
-              stdout.path == outfile.path and stderr.path == outfile.path
-            end.returns(rval)
-
-            Puppet::Util.execute('test command', :squelch => false, :combine => true)
-          end
-
-          it "should set stderr to the null device if combine is false" do
-            outfile = Tempfile.new('stdout')
-            Tempfile.stubs(:new).returns(outfile)
-
-            Puppet::Util.expects(executor).with do |_,_,_,stdout,stderr|
-              stdout.path == outfile.path and stderr.path == null_file
-            end.returns(rval)
-
-            Puppet::Util.execute('test command', :squelch => false, :combine => false)
-          end
-        end
-      end
-
-      describe "on Windows", :if => Puppet.features.microsoft_windows? do
-        it "should always close the process and thread handles" do
-          Puppet::Util.stubs(:execute_windows).returns(proc_info_stub)
-
-          Puppet::Util::Windows::Process.expects(:wait_process).with(process_handle).raises('whatever')
-          Process.expects(:CloseHandle).with(thread_handle)
-          Process.expects(:CloseHandle).with(process_handle)
-
-          expect { Puppet::Util.execute('test command') }.should raise_error(RuntimeError)
-        end
-      end
-    end
-
-    describe "after execution" do
-      before :each do
-        stub_process_wait(0)
-
-        if Puppet.features.microsoft_windows?
-          Puppet::Util.stubs(:execute_windows).returns(proc_info_stub)
-        else
-          Puppet::Util.stubs(:execute_posix).returns(pid)
-        end
-      end
-
-      it "should wait for the child process to exit" do
-        Puppet::Util.stubs(:wait_for_output)
-
-        Puppet::Util.execute('test command')
-      end
-
-      it "should close the stdin/stdout/stderr files used by the child" do
-        stdin = mock 'file', :close
-        stdout = mock 'file', :close
-        stderr = mock 'file', :close
-
-        File.expects(:open).
-          times(3).
-          returns(stdin).
-          then.returns(stdout).
-          then.returns(stderr)
-
-        Puppet::Util.execute('test command', :squelch => true)
-      end
-
-      it "should read and return the output if squelch is false" do
-        stdout = Tempfile.new('test')
-        Tempfile.stubs(:new).returns(stdout)
-        stdout.write("My expected command output")
-
-        Puppet::Util.execute('test command').should == "My expected command output"
-      end
-
-      it "should not read the output if squelch is true" do
-        stdout = Tempfile.new('test')
-        Tempfile.stubs(:new).returns(stdout)
-        stdout.write("My expected command output")
-
-        Puppet::Util.execute('test command', :squelch => true).should == nil
-      end
-
-      it "should delete the file used for output if squelch is false" do
-        stdout = Tempfile.new('test')
-        path = stdout.path
-        Tempfile.stubs(:new).returns(stdout)
-
-        Puppet::Util.execute('test command')
-
-        File.should_not be_exist(path)
-      end
-
-      it "should raise an error if failonfail is true and the child failed" do
-        stub_process_wait(1)
-
-        expect {
-          Puppet::Util.execute('fail command', :failonfail => true)
-        }.to raise_error(Puppet::ExecutionFailure, /Execution of 'fail command' returned 1/)
-      end
-
-      it "should not raise an error if failonfail is false and the child failed" do
-        stub_process_wait(1)
-
-        expect {
-          Puppet::Util.execute('fail command', :failonfail => false)
-        }.not_to raise_error
-      end
-
-      it "should not raise an error if failonfail is true and the child succeeded" do
-        expect {
-          Puppet::Util.execute('fail command', :failonfail => true)
-        }.not_to raise_error
-      end
-    end
-
-    describe "safe_posix_fork" do
-      before :each do
-        # Most of the things this method does are bad to do during specs. :/
-        Kernel.stubs(:fork).returns(pid).yields
-
-        $stdin.stubs(:reopen)
-        $stdout.stubs(:reopen)
-        $stderr.stubs(:reopen)
-      end
-
-      it "should close all open file descriptors except stdin/stdout/stderr" do
-        # This is ugly, but I can't really think of a better way to do it without
-        # letting it actually close fds, which seems risky
-        (0..2).each {|n| IO.expects(:new).with(n).never}
-        (3..256).each {|n| IO.expects(:new).with(n).returns mock('io', :close) }
-
-        Puppet::Util.safe_posix_fork
-      end
-
-      it "should fork a child process to execute the block" do
-        Kernel.expects(:fork).returns(pid).yields
-
-        Puppet::Util.safe_posix_fork do
-          message = "Fork this!"
-        end
-      end
-
-      it "should return the pid of the child process" do
-        Puppet::Util.safe_posix_fork.should == pid
-      end
-    end
-  end
-
-  describe "#execpipe" do
-    let :instance do
-      instance = Class.new.new
-      instance.send(:extend, Puppet::Util)
-      instance
-    end
-
-    it "should execute a string as a string" do
-      instance.expects(:open).with('| echo hello 2>&1').returns('hello')
-      $CHILD_STATUS.expects(:==).with(0).returns(true)
-      instance.execpipe('echo hello').should == 'hello'
-    end
-
-    it "should execute an array by pasting together with spaces" do
-      instance.expects(:open).with('| echo hello 2>&1').returns('hello')
-      $CHILD_STATUS.expects(:==).with(0).returns(true)
-      instance.execpipe(['echo', 'hello']).should == 'hello'
-    end
-
-    it "should fail if asked to fail, and the child does" do
-      instance.stubs(:open).returns('error message')
-      $CHILD_STATUS.expects(:==).with(0).returns(false)
-      expect { instance.execpipe('echo hello') }.
-        to raise_error Puppet::ExecutionFailure, /error message/
-    end
-
-    it "should not fail if asked not to fail, and the child does" do
-      instance.stubs(:open).returns('error message')
-      $CHILD_STATUS.stubs(:==).with(0).returns(false)
-      expect do
-        instance.execpipe('echo hello', false).should == 'error message'
-      end.not_to raise_error
-    end
-  end
-
->>>>>>> c2105846
+
+    before :each do
+      # Most of the things this method does are bad to do during specs. :/
+      Kernel.stubs(:fork).returns(pid).yields
+
+      $stdin.stubs(:reopen)
+      $stdout.stubs(:reopen)
+      $stderr.stubs(:reopen)
+    end
+
+    it "should close all open file descriptors except stdin/stdout/stderr" do
+      # This is ugly, but I can't really think of a better way to do it without
+      # letting it actually close fds, which seems risky
+      (0..2).each {|n| IO.expects(:new).with(n).never}
+      (3..256).each {|n| IO.expects(:new).with(n).returns mock('io', :close) }
+
+      Puppet::Util.safe_posix_fork
+    end
+
+    it "should fork a child process to execute the block" do
+      Kernel.expects(:fork).returns(pid).yields
+
+      Puppet::Util.safe_posix_fork do
+        message = "Fork this!"
+      end
+    end
+
+    it "should return the pid of the child process" do
+      Puppet::Util.safe_posix_fork.should == pid
+    end
+  end
+
   describe "#which" do
     let(:base) { File.expand_path('/bin') }
     let(:path) { File.join(base, 'foo') }
