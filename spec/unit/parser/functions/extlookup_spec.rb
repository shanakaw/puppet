#!/usr/bin/env rspec
require 'spec_helper'
require 'tempfile'

describe "the extlookup function" do
<<<<<<< HEAD
=======
  include PuppetSpec::Files

>>>>>>> c833fde3
  before :all do
    Puppet::Parser::Functions.autoloader.loadall
  end

  before :each do
    @scope = Puppet::Parser::Scope.new
    @scope.stubs(:environment).returns(Puppet::Node::Environment.new('production'))
  end

  it "should exist" do
    Puppet::Parser::Functions.function("extlookup").should == "function_extlookup"
  end

  it "should raise a ParseError if there is less than 1 arguments" do
    lambda { @scope.function_extlookup([]) }.should( raise_error(Puppet::ParseError))
  end

  it "should raise a ParseError if there is more than 3 arguments" do
    lambda { @scope.function_extlookup(["foo", "bar", "baz", "gazonk"]) }.should( raise_error(Puppet::ParseError))
  end

  it "should return the default" do
    result = @scope.function_extlookup([ "key", "default"])
    result.should == "default"
  end

  it "should lookup the key in a supplied datafile" do
    t = Tempfile.new('extlookup.csv') do
      t.puts 'key,value'
      t.puts 'nonkey,nonvalue'
      t.close

      result = @scope.function_extlookup([ "key", "default", t.path])
      result.should == "value"
    end
  end

  it "should return an array if the datafile contains more than two columns" do
    t = Tempfile.new('extlookup.csv') do
      t.puts 'key,value1,value2'
      t.puts 'nonkey,nonvalue,nonvalue'
      t.close

      result = @scope.function_extlookup([ "key", "default", t.path])
      result.should == ["value1", "value2"]
    end
  end

  it "should raise an error if there's no matching key and no default" do
    t = Tempfile.new('extlookup.csv') do
      t.puts 'key,value'
      t.puts 'nonkey,nonvalue'
      t.close

      result = @scope.function_extlookup([ "key", nil, t.path])
      result.should == "value"
    end
  end

  describe "should look in $extlookup_datadir for data files listed by $extlookup_precedence" do
    before do
<<<<<<< HEAD
      @scope.stubs(:lookupvar).with('::extlookup_datadir').returns("/tmp")
      File.open("/tmp/one.csv","w"){|one| one.puts "key,value1" }
      File.open("/tmp/two.csv","w") do |two|
=======
      dir = tmpdir('extlookup_datadir')
      @scope.stubs(:[]).with('::extlookup_datadir').returns(dir)
      File.open(File.join(dir, "one.csv"),"w"){|one| one.puts "key,value1" }
      File.open(File.join(dir, "two.csv"),"w") do |two|
>>>>>>> c833fde3
        two.puts "key,value2"
        two.puts "key2,value_two"
      end
    end

    it "when the key is in the first file" do
<<<<<<< HEAD
      @scope.stubs(:lookupvar).with('::extlookup_precedence').returns(["one","two"])
=======
      @scope.stubs(:[]).with('::extlookup_precedence').returns(["one","two"])
>>>>>>> c833fde3
      result = @scope.function_extlookup([ "key" ])
      result.should == "value1"
    end

    it "when the key is in the second file" do
<<<<<<< HEAD
      @scope.stubs(:lookupvar).with('::extlookup_precedence').returns(["one","two"])
=======
      @scope.stubs(:[]).with('::extlookup_precedence').returns(["one","two"])
>>>>>>> c833fde3
      result = @scope.function_extlookup([ "key2" ])
      result.should == "value_two"
    end

    it "should not modify extlookup_precedence data" do
      variable = '%{fqdn}'
<<<<<<< HEAD
      @scope.stubs(:lookupvar).with('::extlookup_precedence').returns([variable,"one"])
      @scope.stubs(:lookupvar).with('::fqdn').returns('myfqdn')
=======
      @scope.stubs(:[]).with('::extlookup_precedence').returns([variable,"one"])
      @scope.stubs(:[]).with('::fqdn').returns('myfqdn')
>>>>>>> c833fde3
      result = @scope.function_extlookup([ "key" ])
      variable.should == '%{fqdn}'
    end
  end
end<|MERGE_RESOLUTION|>--- conflicted
+++ resolved
@@ -3,11 +3,8 @@
 require 'tempfile'
 
 describe "the extlookup function" do
-<<<<<<< HEAD
-=======
   include PuppetSpec::Files
 
->>>>>>> c833fde3
   before :all do
     Puppet::Parser::Functions.autoloader.loadall
   end
@@ -69,50 +66,31 @@
 
   describe "should look in $extlookup_datadir for data files listed by $extlookup_precedence" do
     before do
-<<<<<<< HEAD
-      @scope.stubs(:lookupvar).with('::extlookup_datadir').returns("/tmp")
-      File.open("/tmp/one.csv","w"){|one| one.puts "key,value1" }
-      File.open("/tmp/two.csv","w") do |two|
-=======
       dir = tmpdir('extlookup_datadir')
       @scope.stubs(:[]).with('::extlookup_datadir').returns(dir)
       File.open(File.join(dir, "one.csv"),"w"){|one| one.puts "key,value1" }
       File.open(File.join(dir, "two.csv"),"w") do |two|
->>>>>>> c833fde3
         two.puts "key,value2"
         two.puts "key2,value_two"
       end
     end
 
     it "when the key is in the first file" do
-<<<<<<< HEAD
-      @scope.stubs(:lookupvar).with('::extlookup_precedence').returns(["one","two"])
-=======
       @scope.stubs(:[]).with('::extlookup_precedence').returns(["one","two"])
->>>>>>> c833fde3
       result = @scope.function_extlookup([ "key" ])
       result.should == "value1"
     end
 
     it "when the key is in the second file" do
-<<<<<<< HEAD
-      @scope.stubs(:lookupvar).with('::extlookup_precedence').returns(["one","two"])
-=======
       @scope.stubs(:[]).with('::extlookup_precedence').returns(["one","two"])
->>>>>>> c833fde3
       result = @scope.function_extlookup([ "key2" ])
       result.should == "value_two"
     end
 
     it "should not modify extlookup_precedence data" do
       variable = '%{fqdn}'
-<<<<<<< HEAD
-      @scope.stubs(:lookupvar).with('::extlookup_precedence').returns([variable,"one"])
-      @scope.stubs(:lookupvar).with('::fqdn').returns('myfqdn')
-=======
       @scope.stubs(:[]).with('::extlookup_precedence').returns([variable,"one"])
       @scope.stubs(:[]).with('::fqdn').returns('myfqdn')
->>>>>>> c833fde3
       result = @scope.function_extlookup([ "key" ])
       variable.should == '%{fqdn}'
     end
