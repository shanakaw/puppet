#!/usr/bin/env rspec
require 'spec_helper'
require 'puppet/network/server'
require 'puppet/ssl/certificate_authority'
require 'socket'

describe Puppet::Network::Server, :unless => Puppet.features.microsoft_windows? do
  include PuppetSpec::Files

  describe "when using webrick" do
    before :each do
      Puppet[:servertype] = 'webrick'
      Puppet[:server] = '127.0.0.1'
      @params = { :port => 34343, :handlers => [ :node ], :xmlrpc_handlers => [ :status ] }

      # Get a safe temporary file
      dir = tmpdir("webrick_integration_testing")

      Puppet.settings[:confdir] = dir
      Puppet.settings[:vardir] = dir
      Puppet.settings[:group] = Process.gid

      Puppet::SSL::Host.ca_location = :local

      ca = Puppet::SSL::CertificateAuthority.new
      ca.generate(Puppet[:certname]) unless Puppet::SSL::Certificate.indirection.find(Puppet[:certname])
    end

    after do
      Puppet.settings.clear

<<<<<<< HEAD
      system("rm -rf #{@dir}")

      Puppet::SSL::Host.ca_location = :none
      Puppet::Util::Cacher.expire
=======
      Puppet::SSL::Host.ca_location = :none
>>>>>>> c833fde3
    end

    describe "before listening" do
      it "should not be reachable at the specified address and port" do
        lambda { TCPSocket.new('127.0.0.1', 34343) }.should raise_error
      end
    end

    describe "when listening" do
      it "should be reachable on the specified address and port" do
        @server = Puppet::Network::Server.new(@params.merge(:port => 34343))
        @server.listen
        lambda { TCPSocket.new('127.0.0.1', 34343) }.should_not raise_error
      end

      it "should default to '0.0.0.0' as its bind address" do
        Puppet.settings.clear
        Puppet[:servertype] = 'webrick'
        Puppet[:bindaddress].should == '0.0.0.0'
      end

      it "should use any specified bind address" do
        Puppet[:bindaddress] = "127.0.0.1"
        @server = Puppet::Network::Server.new(@params.merge(:port => 34343))
        @server.stubs(:unlisten) # we're breaking listening internally, so we have to keep it from unlistening
        @server.send(:http_server).expects(:listen).with { |args| args[:address] == "127.0.0.1" }
        @server.listen
      end

      it "should not allow multiple servers to listen on the same address and port" do
        @server = Puppet::Network::Server.new(@params.merge(:port => 34343))
        @server.listen
        @server2 = Puppet::Network::Server.new(@params.merge(:port => 34343))
        lambda { @server2.listen }.should raise_error
      end

      after :each do
        @server.unlisten if @server && @server.listening?
      end
    end

    describe "after unlistening" do
      it "should not be reachable on the port and address assigned" do
        @server = Puppet::Network::Server.new(@params.merge(:port => 34343))
        @server.listen
        @server.unlisten
        lambda { TCPSocket.new('127.0.0.1', 34343) }.should raise_error(Errno::ECONNREFUSED)
      end
    end
  end
end<|MERGE_RESOLUTION|>--- conflicted
+++ resolved
@@ -29,14 +29,7 @@
     after do
       Puppet.settings.clear
 
-<<<<<<< HEAD
-      system("rm -rf #{@dir}")
-
       Puppet::SSL::Host.ca_location = :none
-      Puppet::Util::Cacher.expire
-=======
-      Puppet::SSL::Host.ca_location = :none
->>>>>>> c833fde3
     end
 
     describe "before listening" do
