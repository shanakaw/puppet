--- conflicted
+++ resolved
@@ -1,9 +1,8 @@
-<<<<<<< HEAD
     Added a boolean 'crl' default value.  Now we have a location for
     the CA CRL and the host CRL, and then a setting for configuring
     whether we should even use a CRL.  This way we aren't trying to
     set file paths to 'false' to disable the CRL.
-=======
+
     Adding a ResourceTemplate class for using templates directly
     within resources (i.e., client-side templates).  This would really
     only be used for composite resources that pass the results of the
@@ -21,7 +20,6 @@
     is always searched first (unless node_name == facter), but only
     the Facter hostname, domain, and fqdn are used otherwise.  We no
     longer split the cert name, only the hostname/domain/fqdn.
->>>>>>> 7b2c310e
 
     Fixing transaction support for prefetching generated resources.
 
