language: ruby
bundler_args: --without development
script: "bundle exec rake \"parallel:spec[1]\""
notifications:
  email: false
rvm:
  - 2.1.1
  - 2.0.0
  - 1.9.3
<<<<<<< HEAD
  - 1.8.7-p374
  - ruby-head
  - jruby-19mode
matrix:
  allow_failures:
    - rvm: ruby-head
    - rvm: jruby-19mode
env:
  - JRUBY_OPTS="-J-Xmx1024m"
=======
  - 1.8.7-p374
>>>>>>> 69d645df
<|MERGE_RESOLUTION|>--- conflicted
+++ resolved
@@ -7,16 +7,4 @@
   - 2.1.1
   - 2.0.0
   - 1.9.3
-<<<<<<< HEAD
-  - 1.8.7-p374
-  - ruby-head
-  - jruby-19mode
-matrix:
-  allow_failures:
-    - rvm: ruby-head
-    - rvm: jruby-19mode
-env:
-  - JRUBY_OPTS="-J-Xmx1024m"
-=======
-  - 1.8.7-p374
->>>>>>> 69d645df
+  - 1.8.7-p374