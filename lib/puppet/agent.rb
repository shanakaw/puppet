require 'sync'
require 'puppet/external/event-loop'

# A general class for triggering a run of another
# class.
class Puppet::Agent
    require 'puppet/agent/locker'
    include Puppet::Agent::Locker

    require 'puppet/agent/runner'

    attr_reader :client_class, :client, :needing_restart, :splayed
    attr_accessor :stopping

    def configure_delayed_restart
        @needing_restart = true
    end

    # Just so we can specify that we are "the" instance.
    def initialize(client_class)
        @splayed = false

        @client_class = client_class
    end

    def lockfile_path
        client_class.lockfile_path
    end

    def needing_restart?
        @needing_restart
    end

    def restart
        configure_delayed_restart and return if running?
        Process.kill(:HUP, $$)
        @needing_restart = false
    end

    # Perform a run with our client.
    def run(*args)
        if running?
            Puppet.notice "Run of %s already in progress; skipping" % client_class
            return
        end
        if stopping?
            Puppet.notice "In shutdown progress; skipping run"
            return
        end
        splay
        result = nil
        with_client do |client|
            begin
<<<<<<< HEAD
                sync.synchronize { lock { result = client.run(*args) } }
=======
                sync.synchronize { lock { client.run(*args) } }
            rescue SystemExit,NoMemoryError
                raise
>>>>>>> 71653a74
            rescue Exception => detail
                puts detail.backtrace if Puppet[:trace]
                Puppet.err "Could not run %s: %s" % [client_class, detail]
            end
        end
        result
    end

    def stop
        if self.stopping?
            Puppet.notice "Already in shutdown"
            return
        end
        self.stopping = true
        if client and client.respond_to?(:stop)
            begin
                client.stop
            rescue
                puts detail.backtrace if Puppet[:trace]
                Puppet.err "Could not stop %s: %s" % [client_class, detail]
            end
        end
    ensure
        self.stopping = false
    end

    def stopping?
        stopping
    end

    # Have we splayed already?
    def splayed?
        splayed
    end

    # Sleep when splay is enabled; else just return.
    def splay
        return unless Puppet[:splay]
        return if splayed?

        time = rand(Integer(Puppet[:splaylimit]) + 1)
        Puppet.info "Sleeping for %s seconds (splay is enabled)" % time
        sleep(time)
        @splayed = true
    end

    # Start listening for events.  We're pretty much just listening for
    # timer events here.
    def start
        # Create our timer.  Puppet will handle observing it and such.
        timer = EventLoop::Timer.new(:interval => Puppet[:runinterval], :tolerance => 1, :start? => true) do
            run()
        end

        # Run once before we start following the timer
        timer.sound_alarm
    end

    def sync
        unless defined?(@sync) and @sync
            @sync = Sync.new
        end
        @sync
    end

    private

    # Create and yield a client instance, keeping a reference
    # to it during the yield.
    def with_client
        begin
            @client = client_class.new
        rescue SystemExit,NoMemoryError
            raise
        rescue Exception => detail
            puts detail.backtrace if Puppet[:trace]
            Puppet.err "Could not create instance of %s: %s" % [client_class, detail]
            return
        end
        yield @client
    ensure
        @client = nil
    end
end<|MERGE_RESOLUTION|>--- conflicted
+++ resolved
@@ -51,13 +51,9 @@
         result = nil
         with_client do |client|
             begin
-<<<<<<< HEAD
                 sync.synchronize { lock { result = client.run(*args) } }
-=======
-                sync.synchronize { lock { client.run(*args) } }
             rescue SystemExit,NoMemoryError
                 raise
->>>>>>> 71653a74
             rescue Exception => detail
                 puts detail.backtrace if Puppet[:trace]
                 Puppet.err "Could not run %s: %s" % [client_class, detail]
