# The client for interacting with the puppetmaster config server.
require 'sync'
require 'timeout'
require 'puppet/network/http_pool'
require 'puppet/util'
require 'securerandom'

class Puppet::Configurer
  require 'puppet/configurer/fact_handler'
  require 'puppet/configurer/plugin_handler'

  include Puppet::Configurer::FactHandler
  include Puppet::Configurer::PluginHandler

  # For benchmarking
  include Puppet::Util

  attr_reader :compile_time, :environment

  # Provide more helpful strings to the logging that the Agent does
  def self.to_s
    "Puppet configuration client"
  end

  def execute_postrun_command
    execute_from_setting(:postrun_command)
  end

  def execute_prerun_command
    execute_from_setting(:prerun_command)
  end

  # Initialize and load storage
  def init_storage
      Puppet::Util::Storage.load
      @compile_time ||= Puppet::Util::Storage.cache(:configuration)[:compile_time]
  rescue => detail
    Puppet.log_exception(detail, "Removing corrupt state file #{Puppet[:statefile]}: #{detail}")
    begin
      Puppet::FileSystem.unlink(Puppet[:statefile])
      retry
    rescue => detail
      raise Puppet::Error.new("Cannot remove #{Puppet[:statefile]}: #{detail}", detail)
    end
  end

  def initialize
    Puppet.settings.use(:main, :ssl, :agent)

    @running = false
    @splayed = false
    @environment = Puppet[:environment]
    @transaction_uuid = SecureRandom.uuid
  end

  # Get the remote catalog, yo.  Returns nil if no catalog can be found.
  def retrieve_catalog(query_options)
    query_options ||= {}
    # First try it with no cache, then with the cache.
    unless (Puppet[:use_cached_catalog] and result = retrieve_catalog_from_cache(query_options)) or result = retrieve_new_catalog(query_options)
      if ! Puppet[:usecacheonfailure]
        Puppet.warning "Not using cache on failed catalog"
        return nil
      end
      result = retrieve_catalog_from_cache(query_options)
    end

    return nil unless result

    convert_catalog(result, @duration)
  end

  # Convert a plain resource catalog into our full host catalog.
  def convert_catalog(result, duration)
    catalog = result.to_ral
    catalog.finalize
    catalog.retrieval_duration = duration
    catalog.write_class_file
    catalog.write_resource_file
    catalog
  end

  def get_facts(options)
    if options[:pluginsync]
      remote_environment_for_plugins = Puppet::Node::Environment.remote(@environment)
      download_plugins(remote_environment_for_plugins)
    end

    if Puppet::Resource::Catalog.indirection.terminus_class == :rest
      # This is a bit complicated.  We need the serialized and escaped facts,
      # and we need to know which format they're encoded in.  Thus, we
      # get a hash with both of these pieces of information.
      #
      # facts_for_uploading may set Puppet[:node_name_value] as a side effect
      return facts_for_uploading
    end
  end

  def prepare_and_retrieve_catalog(options, query_options)
    # set report host name now that we have the fact
    options[:report].host = Puppet[:node_name_value]

    unless catalog = (options.delete(:catalog) || retrieve_catalog(query_options))
      Puppet.err "Could not retrieve catalog; skipping run"
      return
    end
    catalog
  end

  # Retrieve (optionally) and apply a catalog. If a catalog is passed in
  # the options, then apply that one, otherwise retrieve it.
  def apply_catalog(catalog, options)
    report = options[:report]
    report.configuration_version = catalog.version

    benchmark(:notice, "Finished catalog run") do
      catalog.apply(options)
    end

    report.finalize_report
    report
  end

  # The code that actually runs the catalog.
  # This just passes any options on to the catalog,
  # which accepts :tags and :ignoreschedules.
  def run(options = {})
    # We create the report pre-populated with default settings for
    # environment and transaction_uuid very early, this is to ensure
    # they are sent regardless of any catalog compilation failures or
    # exceptions.
    options[:report] ||= Puppet::Transaction::Report.new("apply", nil, @environment, @transaction_uuid)
    report = options[:report]
    init_storage

    Puppet::Util::Log.newdestination(report)

    begin
      unless Puppet[:node_name_fact].empty?
        query_options = get_facts(options)
      end

      # We only need to find out the environment to run in if we don't already have a catalog
      unless options[:catalog]
        begin
          if node = Puppet::Node.indirection.find(Puppet[:node_name_value],
<<<<<<< HEAD
              :environment => @environment, :ignore_cache => true, :transaction_uuid => @transaction_uuid)

            # If we have deserialized a node from a rest call, we want to set
            # an environment instance as a simple 'remote' environment reference.
            if !node.has_environment_instance? && node.environment_name
              node.environment = Puppet::Node::Environment.remote(node.environment_name)
            end

=======
              :environment => @environment, :ignore_cache => true, :transaction_uuid => @transaction_uuid,
              :fail_on_404 => true)
>>>>>>> 8e473d1b
            if node.environment.to_s != @environment
              Puppet.warning "Local environment: \"#{@environment}\" doesn't match server specified node environment \"#{node.environment}\", switching agent to \"#{node.environment}\"."
              @environment = node.environment.to_s
              report.environment = @environment
              query_options = nil
            end
          end
        rescue SystemExit,NoMemoryError
          raise
        rescue Exception => detail
          Puppet.warning("Unable to fetch my node definition, but the agent run will continue:")
          Puppet.warning(detail)
        end
      end

      query_options = get_facts(options) unless query_options

      # get_facts returns nil during puppet apply
      query_options ||= {}
      query_options[:transaction_uuid] = @transaction_uuid

      unless catalog = prepare_and_retrieve_catalog(options, query_options)
        return nil
      end

      # Here we set the local environment based on what we get from the
      # catalog. Since a change in environment means a change in facts, and
      # facts may be used to determine which catalog we get, we need to
      # rerun the process if the environment is changed.
      tries = 0
      while catalog.environment and not catalog.environment.empty? and catalog.environment != @environment
        if tries > 3
          raise Puppet::Error, "Catalog environment didn't stabilize after #{tries} fetches, aborting run"
        end
        Puppet.warning "Local environment: \"#{@environment}\" doesn't match server specified environment \"#{catalog.environment}\", restarting agent run with environment \"#{catalog.environment}\""
        @environment = catalog.environment
        report.environment = @environment
        return nil unless catalog = prepare_and_retrieve_catalog(options, query_options)
        tries += 1
      end

      execute_prerun_command or return nil
      apply_catalog(catalog, options)
      report.exit_status
    rescue => detail
      Puppet.log_exception(detail, "Failed to apply catalog: #{detail}")
      return nil
    ensure
      execute_postrun_command or return nil
    end
  ensure
    # Between Puppet runs we need to forget the cached values.  This lets us
    # pick up on new functions installed by gems or new modules being added
    # without the daemon being restarted.
    $env_module_directories = nil

    Puppet::Util::Log.close(report)
    send_report(report)
  end

  def send_report(report)
    puts report.summary if Puppet[:summarize]
    save_last_run_summary(report)
    Puppet::Transaction::Report.indirection.save(report, nil, :environment => @environment) if Puppet[:report]
  rescue => detail
    Puppet.log_exception(detail, "Could not send report: #{detail}")
  end

  def save_last_run_summary(report)
    mode = Puppet.settings.setting(:lastrunfile).mode
    Puppet::Util.replace_file(Puppet[:lastrunfile], mode) do |fh|
      fh.print YAML.dump(report.raw_summary)
    end
  rescue => detail
    Puppet.log_exception(detail, "Could not save last run local report: #{detail}")
  end

  private

  def execute_from_setting(setting)
    return true if (command = Puppet[setting]) == ""

    begin
      Puppet::Util::Execution.execute([command])
      true
    rescue => detail
      Puppet.log_exception(detail, "Could not run command from #{setting}: #{detail}")
      false
    end
  end

  def retrieve_catalog_from_cache(query_options)
    result = nil
    @duration = thinmark do
      result = Puppet::Resource::Catalog.indirection.find(Puppet[:node_name_value],
        query_options.merge(:ignore_terminus => true, :environment => @environment))
    end
    Puppet.notice "Using cached catalog"
    result
  rescue => detail
    Puppet.log_exception(detail, "Could not retrieve catalog from cache: #{detail}")
    return nil
  end

  def retrieve_new_catalog(query_options)
    result = nil
    @duration = thinmark do
      result = Puppet::Resource::Catalog.indirection.find(Puppet[:node_name_value],
        query_options.merge(:ignore_cache => true, :environment => @environment, :fail_on_404 => true))
    end
    result
  rescue SystemExit,NoMemoryError
    raise
  rescue Exception => detail
    Puppet.log_exception(detail, "Could not retrieve catalog from remote server: #{detail}")
    return nil
  end
end<|MERGE_RESOLUTION|>--- conflicted
+++ resolved
@@ -144,8 +144,8 @@
       unless options[:catalog]
         begin
           if node = Puppet::Node.indirection.find(Puppet[:node_name_value],
-<<<<<<< HEAD
-              :environment => @environment, :ignore_cache => true, :transaction_uuid => @transaction_uuid)
+              :environment => @environment, :ignore_cache => true, :transaction_uuid => @transaction_uuid,
+              :fail_on_404 => true)
 
             # If we have deserialized a node from a rest call, we want to set
             # an environment instance as a simple 'remote' environment reference.
@@ -153,10 +153,6 @@
               node.environment = Puppet::Node::Environment.remote(node.environment_name)
             end
 
-=======
-              :environment => @environment, :ignore_cache => true, :transaction_uuid => @transaction_uuid,
-              :fail_on_404 => true)
->>>>>>> 8e473d1b
             if node.environment.to_s != @environment
               Puppet.warning "Local environment: \"#{@environment}\" doesn't match server specified node environment \"#{node.environment}\", switching agent to \"#{node.environment}\"."
               @environment = node.environment.to_s
