--- conflicted
+++ resolved
@@ -207,9 +207,6 @@
                         group
                     end
                 }
-<<<<<<< HEAD
-                autos = groups.reject { |g| g.is_a?(Integer) }
-=======
                 groups.each { |group|
                     case group
                     when Integer:
@@ -223,7 +220,6 @@
                         autos << group
                     end
                 }
->>>>>>> b2c1149b
             end
 
             if obj = @parameters[:groups] and groups = obj.should
