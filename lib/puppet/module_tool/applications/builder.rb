--- conflicted
+++ resolved
@@ -41,11 +41,7 @@
       def pack
         FileUtils.rm archive_file rescue nil
 
-<<<<<<< HEAD
         tar = Puppet::ModuleTool::Tar.instance
-=======
-        tar = Puppet::ModuleTool::Tar.instance(metadata.dashed_name)
->>>>>>> f61e4170
         Dir.chdir(@pkg_path) do
           tar.pack(metadata.release_name, archive_file)
         end
