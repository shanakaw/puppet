# Call a lambda with the given arguments. Since the parameters of the lambda
# are local to the lambda's scope, this can be used to create private sections
# of logic in a class so that the variables are not visible outside of the
# class.
#
# @example Using with
#
#     # notices the array [1, 2, 'foo']
#     with(1, 2, 'foo') |$x, $y, $z| { notice [$x, $y, $z] }
#
# @since 4.0.0
#
Puppet::Functions.create_function(:with) do
  dispatch :with do
<<<<<<< HEAD
    param 'Any', :arg
    arg_count(0, :default)
    required_block_param
=======
    repeated_param 'Any', :arg
    block_param
>>>>>>> ce0dffc6
  end

  def with(*args)
    yield(*args)
  end
end<|MERGE_RESOLUTION|>--- conflicted
+++ resolved
@@ -12,14 +12,8 @@
 #
 Puppet::Functions.create_function(:with) do
   dispatch :with do
-<<<<<<< HEAD
-    param 'Any', :arg
-    arg_count(0, :default)
-    required_block_param
-=======
     repeated_param 'Any', :arg
     block_param
->>>>>>> ce0dffc6
   end
 
   def with(*args)
