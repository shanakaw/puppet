--- conflicted
+++ resolved
@@ -25,11 +25,7 @@
 
   # Should return true if a variable is defined, false if it is not
   def has_variable?(name)
-<<<<<<< HEAD
-    scope.lookupvar(name.to_s, :file => file, :line => script_line) != :undefined
-=======
     scope.include?(name.to_s)
->>>>>>> c833fde3
   end
 
   # Allow templates to access the defined classes
@@ -60,14 +56,8 @@
   # the missing_method definition here until we declare the syntax finally
   # dead.
   def method_missing(name, *args)
-<<<<<<< HEAD
-    value = scope.lookupvar(name.to_s,:file => file,:line => script_line)
-    if value != :undefined
-      return value
-=======
     if scope.include?(name.to_s)
       return scope[name.to_s, {:file => file,:line => script_line}]
->>>>>>> c833fde3
     else
       # Just throw an error immediately, instead of searching for
       # other missingmethod things or whatever.
