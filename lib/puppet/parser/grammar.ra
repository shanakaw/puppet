# vim: syntax=ruby

# the parser

class Puppet::Parser::Parser

token STRING DQPRE DQMID DQPOST
token LBRACK  RBRACK LBRACE RBRACE SYMBOL FARROW COMMA TRUE
token FALSE EQUALS APPENDS LESSEQUAL NOTEQUAL DOT COLON LLCOLLECT RRCOLLECT
token QMARK LPAREN RPAREN ISEQUAL GREATEREQUAL GREATERTHAN LESSTHAN
token IF ELSE IMPORT DEFINE ELSIF VARIABLE CLASS INHERITS NODE BOOLEAN
token NAME SEMIC CASE DEFAULT AT LCOLLECT RCOLLECT CLASSNAME CLASSREF
token NOT OR AND UNDEF PARROW PLUS MINUS TIMES DIV LSHIFT RSHIFT UMINUS
token MATCH NOMATCH REGEX IN_EDGE OUT_EDGE IN_EDGE_SUB OUT_EDGE_SUB
token IN

prechigh
  right NOT
  nonassoc UMINUS
  left  IN MATCH NOMATCH
  left  TIMES DIV
  left  MINUS PLUS
  left  LSHIFT RSHIFT
  left  NOTEQUAL ISEQUAL
  left  GREATEREQUAL GREATERTHAN LESSTHAN LESSEQUAL
  left  AND
  left  OR
preclow

rule
program:    statements_and_declarations
  | nil

<<<<<<< HEAD
  statements:   statement {
    result = ast AST::ASTArray, :children => (val[0] ? [val[0]] : [])
  }
  | statements statement {
    if val[1]
      val[0].push(val[1])
    end
=======
  statements_and_declarations:   statement_or_declaration {
    result = ast AST::ASTArray, :children => [val[0]]
  }
  | statements_and_declarations statement_or_declaration {
    val[0].push(val[1])
>>>>>>> ce9bf1ed
    result = val[0]
  }

# statements is like statements_and_declarations, but it doesn't allow
# nested definitions, classes, or nodes.
statements: statements_and_declarations {
  val[0].each do |stmt|
    if stmt.is_a?(AST::TopLevelConstruct)
      error "Classes, definitions, and nodes may only appear at toplevel or inside other classes", \
          :line => stmt.context[:line], :file => stmt.context[:file]
    end
  end
  result = val[0]
}

# The main list of valid statements
statement_or_declaration:    resource
  | virtualresource
  | collection
  | assignment
  | casestatement
  | ifstatement_begin
  | import
  | fstatement
  | definition
  | hostclass
  | nodedef
  | resourceoverride
  | append
  | relationship

relationship: relationship_side edge relationship_side {
  result = AST::Relationship.new(val[0], val[2], val[1][:value], ast_context)
}
  | relationship edge relationship_side {
    result = AST::Relationship.new(val[0], val[2], val[1][:value], ast_context)
}

relationship_side: resource | resourceref | collection

edge: IN_EDGE | OUT_EDGE | IN_EDGE_SUB | OUT_EDGE_SUB

fstatement:   NAME LPAREN funcvalues RPAREN {
  result = ast AST::Function,
    :name => val[0][:value],
    :line => val[0][:line],
    :arguments => val[2],
    :ftype => :statement
}
| NAME LPAREN funcvalues COMMA RPAREN {
  result = ast AST::Function,
    :name => val[0][:value],
    :line => val[0][:line],
    :arguments => val[2],
    :ftype => :statement
}            | NAME LPAREN RPAREN {
  result = ast AST::Function,
    :name => val[0][:value],
    :line => val[0][:line],
    :arguments => AST::ASTArray.new({}),
    :ftype => :statement
}
  | NAME funcvalues {
    result = ast AST::Function,
    :name => val[0][:value],
    :line => val[0][:line],
    :arguments => val[1],
    :ftype => :statement
}

funcvalues: namestring { result = aryfy(val[0]) }
  | resourceref        { result = aryfy(val[0]) }
  | funcvalues COMMA namestring {
    val[0].push(val[2])
    result = val[0]
}
  | funcvalues COMMA resourceref {
    val[0].push(val[2])
    result = val[0]
}

# This is *almost* an rvalue, but I couldn't get a full
# rvalue to work without scads of shift/reduce conflicts.
namestring:       name
  | variable
  | type
  | boolean
  | funcrvalue
  | selector
  | quotedtext
  | hasharrayaccesses
  | CLASSNAME {
    result = ast AST::Name, :value => val[0][:value]
      }

resource:       classname LBRACE resourceinstances endsemi RBRACE {
  @lexer.commentpop
  result = ast(AST::Resource, :type => val[0], :instances => val[2])
}           | classname LBRACE params endcomma RBRACE {
  # This is a deprecated syntax.
  error "All resource specifications require names"
}           | classref LBRACE params endcomma RBRACE {
  # a defaults setting for a type
  @lexer.commentpop
  result = ast(AST::ResourceDefaults, :type => val[0], :parameters => val[2])
}

# Override a value set elsewhere in the configuration.
resourceoverride:     resourceref LBRACE anyparams endcomma RBRACE {
  @lexer.commentpop
  result = ast AST::ResourceOverride, :object => val[0], :parameters => val[2]
}

# Exported and virtual resources; these don't get sent to the client
# unless they get collected elsewhere in the db.
virtualresource:  at resource {
  type = val[0]

  if (type == :exported and ! Puppet[:storeconfigs]) and ! Puppet[:parseonly]
    Puppet.warning addcontext("You cannot collect without storeconfigs being set")
  end

  error "Defaults are not virtualizable" if val[1].is_a? AST::ResourceDefaults

  method = type.to_s + "="

  # Just mark our resource as exported and pass it through.
  val[1].send(method, true)

  result = val[1]
}

at:   AT { result = :virtual }
  | AT AT { result = :exported }

# A collection statement.  Currently supports no arguments at all, but eventually
# will, I assume.
collection:     classref collectrhand LBRACE anyparams endcomma RBRACE {
  @lexer.commentpop
  Puppet.warning addcontext("Collection names must now be capitalized") if val[0] =~ /^[a-z]/
  type = val[0].downcase
  args = {:type => type}

  if val[1].is_a?(AST::CollExpr)
    args[:query] = val[1]
    args[:query].type = type
    args[:form] = args[:query].form
  else
    args[:form] = val[1]
  end
  if args[:form] == :exported and ! Puppet[:storeconfigs] and ! Puppet[:parseonly]
    Puppet.warning addcontext("You cannot collect exported resources without storeconfigs being set; the collection will be ignored")
  end
  args[:override] = val[3]
  result = ast AST::Collection, args
}
  | classref collectrhand {
    if val[0] =~ /^[a-z]/
    Puppet.warning addcontext("Collection names must now be capitalized")
  end
  type = val[0].downcase
  args = {:type => type }

  if val[1].is_a?(AST::CollExpr)
    args[:query] = val[1]
    args[:query].type = type
    args[:form] = args[:query].form
  else
    args[:form] = val[1]
  end
  if args[:form] == :exported and ! Puppet[:storeconfigs] and ! Puppet[:parseonly]
    Puppet.warning addcontext("You cannot collect exported resources without storeconfigs being set; the collection will be ignored")
  end
  result = ast AST::Collection, args
}


collectrhand:     LCOLLECT collstatements RCOLLECT {
  if val[1]
    result = val[1]
    result.form = :virtual
  else
    result = :virtual
  end
}
  | LLCOLLECT collstatements RRCOLLECT {
    if val[1]
    result = val[1]
    result.form = :exported
  else
    result = :exported
  end
}

# A mini-language for handling collection comparisons.  This is organized
# to avoid the need for precedence indications.
collstatements:           nil
  | collstatement
  | collstatements colljoin collstatement {
    result = ast AST::CollExpr, :test1 => val[0], :oper => val[1], :test2 => val[2]
}

collstatement:            collexpr
  | LPAREN collstatements RPAREN {
    result = val[1]
    result.parens = true
}

colljoin:                 AND { result=val[0][:value] }
  | OR  { result=val[0][:value] }

collexpr:                 colllval ISEQUAL simplervalue {
  result = ast AST::CollExpr, :test1 => val[0], :oper => val[1][:value], :test2 => val[2]
  #result = ast AST::CollExpr
  #result.push *val
}
  | colllval NOTEQUAL simplervalue {
    result = ast AST::CollExpr, :test1 => val[0], :oper => val[1][:value], :test2 => val[2]
    #result = ast AST::CollExpr
    #result.push *val
}

colllval:                 variable
  | name

resourceinst:   resourcename COLON params endcomma {
  result = ast AST::ResourceInstance, :title => val[0], :parameters => val[2]
}

resourceinstances:   resourceinst { result = aryfy(val[0]) }
  | resourceinstances SEMIC resourceinst {
    val[0].push val[2]
    result = val[0]
}

endsemi:      # nothing
  | SEMIC

undef:         UNDEF {
  result = ast AST::Undef, :value => :undef
}

name:         NAME {
  result = ast AST::Name, :value => val[0][:value], :line => val[0][:line]
}

type:         CLASSREF {
  result = ast AST::Type, :value => val[0][:value], :line => val[0][:line]
}

resourcename:   quotedtext
  | name
  | type
  | selector
  | variable
  | array
  | hasharrayaccesses

assignment:     VARIABLE EQUALS expression {
  raise Puppet::ParseError, "Cannot assign to variables in other namespaces" if val[0][:value] =~ /::/
  # this is distinct from referencing a variable
  variable = ast AST::Name, :value => val[0][:value], :line => val[0][:line]
  result = ast AST::VarDef, :name => variable, :value => val[2], :line => val[0][:line]
}
  | hasharrayaccess EQUALS expression {
    result = ast AST::VarDef, :name => val[0], :value => val[2]
}

append:     VARIABLE APPENDS expression {
  variable = ast AST::Name, :value => val[0][:value], :line => val[0][:line]
  result = ast AST::VarDef, :name => variable, :value => val[2], :append => true, :line => val[0][:line]
}

params:   # nothing
{
  result = ast AST::ASTArray
}
  | param { result = aryfy(val[0]) }
  | params COMMA param {
    val[0].push(val[2])
    result = val[0]
}

param:        NAME FARROW rvalue {
  result = ast AST::ResourceParam, :param => val[0][:value], :line => val[0][:line], :value => val[2]
}

addparam:     NAME PARROW rvalue {
  result = ast AST::ResourceParam, :param => val[0][:value], :line => val[0][:line], :value => val[2],
    :add => true
}

anyparam:     param
  | addparam

anyparams:   # nothing
{
  result = ast AST::ASTArray
}
  | anyparam { result = aryfy(val[0]) }
  | anyparams COMMA anyparam {
    val[0].push(val[2])
    result = val[0]
}

rvalues: rvalue               { result = aryfy(val[0]) }
       | rvalues comma rvalue { result = val[0].push(val[2]) }

simplervalue:       quotedtext
  | name
  | type
  | boolean
  | selector
  | variable

rvalue:       quotedtext
  | name
  | type
  | boolean
  | selector
  | variable
  | array
  | hash
  | hasharrayaccesses
  | resourceref
  | funcrvalue
  | undef

# We currently require arguments in these functions.
funcrvalue:   NAME LPAREN funcvalues RPAREN {
  result = ast AST::Function,
    :name => val[0][:value], :line => val[0][:line],
    :arguments => val[2],
    :ftype => :rvalue
}           | NAME LPAREN RPAREN {
  result = ast AST::Function,
    :name => val[0][:value], :line => val[0][:line],
    :arguments => AST::ASTArray.new({}),
    :ftype => :rvalue
}

quotedtext: STRING       { result = ast AST::String, :value => val[0][:value],                  :line => val[0][:line] }
  | DQPRE dqrval { result = ast AST::Concat, :value => [ast(AST::String,val[0])]+val[1], :line => val[0][:line] }

dqrval: expression dqtail { result = [val[0]] + val[1] }

dqtail: DQPOST        { result = [ast(AST::String,val[0])]          }
  | DQMID dqrval  { result = [ast(AST::String,val[0])] + val[1] }

boolean:    BOOLEAN {
  result = ast AST::Boolean, :value => val[0][:value], :line => val[0][:line]
}

resourceref: NAME LBRACK rvalues RBRACK {
  Puppet.warning addcontext("Deprecation notice:  Resource references should now be capitalized")
  result = ast AST::ResourceReference, :type => val[0][:value], :line => val[0][:line], :title => val[2]
}               | classref LBRACK rvalues RBRACK {
  result = ast AST::ResourceReference, :type => val[0], :title => val[2]
}

ifstatement_begin: IF ifstatement {
  result = val[1]
}

ifstatement:      expression LBRACE statements RBRACE else {
  @lexer.commentpop
  args = {
    :test => val[0],
    :statements => val[2]
  }

  args[:else] = val[4] if val[4]

  result = ast AST::IfStatement, args
}
  | expression LBRACE RBRACE else {
    @lexer.commentpop
    args = {
      :test => val[0],
      :statements => ast(AST::Nop)
  }

  args[:else] = val[3] if val[3]

  result = ast AST::IfStatement, args
}

else:             # nothing
  | ELSIF ifstatement {
    result = ast AST::Else, :statements => val[1]
}
  | ELSE LBRACE statements RBRACE {
    @lexer.commentpop
    result = ast AST::Else, :statements => val[2]
}
  | ELSE LBRACE RBRACE {
    @lexer.commentpop
    result = ast AST::Else, :statements => ast(AST::Nop)
}

# Unlike yacc/bison, it seems racc
# gives tons of shift/reduce warnings
# with the following syntax:
#
# expression: ...
#            | expression arithop expressio { ... }
#
# arithop: PLUS | MINUS | DIVIDE | TIMES ...
#
# So I had to develop the expression by adding one rule
# per operator :-(

expression:   rvalue
  | expression IN rvalue {
    result = ast AST::InOperator, :lval => val[0], :rval => val[2]
}
  | expression MATCH regex {
    result = ast AST::MatchOperator, :operator => val[1][:value], :lval => val[0], :rval => val[2]
}
  | expression NOMATCH regex {
    result = ast AST::MatchOperator, :operator => val[1][:value], :lval => val[0], :rval => val[2]
}
  | expression PLUS expression {
    result = ast AST::ArithmeticOperator, :operator => val[1][:value], :lval => val[0], :rval => val[2]
}
  | expression MINUS expression {
    result = ast AST::ArithmeticOperator, :operator => val[1][:value], :lval => val[0], :rval => val[2]
}
  | expression DIV expression {
    result = ast AST::ArithmeticOperator, :operator => val[1][:value], :lval => val[0], :rval => val[2]
}
  | expression TIMES expression {
    result = ast AST::ArithmeticOperator, :operator => val[1][:value], :lval => val[0], :rval => val[2]
}
  | expression LSHIFT expression {
    result = ast AST::ArithmeticOperator, :operator => val[1][:value], :lval => val[0], :rval => val[2]
}
  | expression RSHIFT expression {
    result = ast AST::ArithmeticOperator, :operator => val[1][:value], :lval => val[0], :rval => val[2]
}
  | MINUS expression =UMINUS {
    result = ast AST::Minus, :value => val[1]
}
  | expression NOTEQUAL expression {
    result = ast AST::ComparisonOperator, :operator => val[1][:value], :lval => val[0], :rval => val[2]
}
  | expression ISEQUAL expression {
    result = ast AST::ComparisonOperator, :operator => val[1][:value], :lval => val[0], :rval => val[2]
}
  | expression GREATERTHAN expression {
    result = ast AST::ComparisonOperator, :operator => val[1][:value], :lval => val[0], :rval => val[2]
}
  | expression GREATEREQUAL expression {
    result = ast AST::ComparisonOperator, :operator => val[1][:value], :lval => val[0], :rval => val[2]
}
  | expression LESSTHAN expression {
    result = ast AST::ComparisonOperator, :operator => val[1][:value], :lval => val[0], :rval => val[2]
}
  | expression LESSEQUAL expression {
    result = ast AST::ComparisonOperator, :operator => val[1][:value], :lval => val[0], :rval => val[2]
}
  | NOT expression {
    result = ast AST::Not, :value => val[1]
}
  | expression AND expression {
    result = ast AST::BooleanOperator, :operator => val[1][:value], :lval => val[0], :rval => val[2]
}
  | expression OR expression {
    result = ast AST::BooleanOperator, :operator => val[1][:value], :lval => val[0], :rval => val[2]
}
  | LPAREN expression RPAREN {
    result = val[1]
}

casestatement:  CASE rvalue LBRACE caseopts RBRACE {
  @lexer.commentpop
  result = ast AST::CaseStatement, :test => val[1], :options => val[3]
}

caseopts:     caseopt { result = aryfy(val[0]) }
  | caseopts caseopt {
    val[0].push val[1]
    result = val[0]
}

caseopt:        casevalues COLON LBRACE statements RBRACE {
  @lexer.commentpop
  result = ast AST::CaseOpt, :value => val[0], :statements => val[3]
}               | casevalues COLON LBRACE RBRACE {
  @lexer.commentpop

    result = ast(
    AST::CaseOpt,
    :value => val[0],

    :statements => ast(AST::ASTArray)
  )
}

casevalues:       selectlhand { result = aryfy(val[0]) }
  | casevalues COMMA selectlhand {
    val[0].push(val[2])
    result = val[0]
}

selector:     selectlhand QMARK svalues {
  result = ast AST::Selector, :param => val[0], :values => val[2]
}

svalues:      selectval
  | LBRACE sintvalues endcomma RBRACE {
    @lexer.commentpop
    result = val[1]
}

sintvalues:   selectval
  | sintvalues comma selectval {
    if val[0].instance_of?(AST::ASTArray)
    val[0].push(val[2])
    result = val[0]
  else
    result = ast AST::ASTArray, :children => [val[0],val[2]]
  end
}

selectval:        selectlhand FARROW rvalue {
  result = ast AST::ResourceParam, :param => val[0], :value => val[2]
}

selectlhand:  name
  | type
  | quotedtext
  | variable
  | funcrvalue
  | boolean
  | undef
  | DEFAULT {
    result = ast AST::Default, :value => val[0][:value], :line => val[0][:line]
}
  | regex

# These are only used for importing, and we don't interpolate there.
string:        STRING       { result = [val[0][:value]] }
strings:       string
  |  strings COMMA string { result = val[0] += val[2] }

import: IMPORT strings {
  val[1].each do |file|
    import(file)
  end

  result = nil
}

# Disable definition inheritance for now. 8/27/06, luke
#definition: DEFINE NAME argumentlist parent LBRACE statements RBRACE {
definition: DEFINE classname argumentlist LBRACE statements RBRACE {
  @lexer.commentpop
  result = Puppet::Parser::AST::Definition.new(classname(val[1]),
                                               ast_context(true).merge(:arguments => val[2], :code => val[4],
                                                                       :line => val[0][:line]))
  @lexer.indefine = false

#}           | DEFINE NAME argumentlist parent LBRACE RBRACE {
}           | DEFINE classname argumentlist LBRACE RBRACE {
  @lexer.commentpop
  result = Puppet::Parser::AST::Definition.new(classname(val[1]),
                                               ast_context(true).merge(:arguments => val[2], :line => val[0][:line]))
  @lexer.indefine = false
}

#hostclass: CLASS NAME argumentlist parent LBRACE statements RBRACE {
hostclass: CLASS classname argumentlist classparent LBRACE statements_and_declarations RBRACE {
  @lexer.commentpop
  # Our class gets defined in the parent namespace, not our own.
  @lexer.namepop
  result = Puppet::Parser::AST::Hostclass.new(classname(val[1]),
                                              ast_context(true).merge(:arguments => val[2], :parent => val[3],
                                                                      :code => val[5], :line => val[0][:line]))
}           | CLASS classname argumentlist classparent LBRACE RBRACE {
  @lexer.commentpop
  # Our class gets defined in the parent namespace, not our own.
  @lexer.namepop
  result = Puppet::Parser::AST::Hostclass.new(classname(val[1]),
                                              ast_context(true).merge(:arguments => val[2], :parent => val[3],
                                                                      :line => val[0][:line]))
}

nodedef: NODE hostnames nodeparent LBRACE statements RBRACE {
  @lexer.commentpop
  result = Puppet::Parser::AST::Node.new(val[1],
                                         ast_context(true).merge(:parent => val[2], :code => val[4],
                                                                 :line => val[0][:line]))
}       |  NODE hostnames nodeparent LBRACE RBRACE {
  @lexer.commentpop
  result = Puppet::Parser::AST::Node.new(val[1], ast_context(true).merge(:parent => val[2], :line => val[0][:line]))
}

classref:       CLASSREF { result = val[0][:value] }

classname:       NAME { result = val[0][:value] }
  | CLASSNAME { result = val[0][:value] }
  | CLASS { result = "class" }

# Multiple hostnames, as used for node names.  These are all literal
# strings, not AST objects.
hostnames:    nodename {
    result = [result]
}
  | hostnames COMMA nodename {
    result = val[0]
    result << val[2]
}

nodename: hostname {
  result = ast AST::HostName, :value => val[0]
}

hostname: NAME { result = val[0][:value] }
  | STRING { result = val[0][:value] }
  | DEFAULT { result = val[0][:value] }
  | regex

nil:    {
  result = nil
}

nothing:    {
  result = ast AST::ASTArray, :children => []
}

argumentlist: nil
  | LPAREN nothing RPAREN {
    result = nil
}
  | LPAREN arguments RPAREN {
    result = val[1]
    result = [result] unless result[0].is_a?(Array)
}

arguments:    argument
  | arguments COMMA argument {
    result = val[0]
    result = [result] unless result[0].is_a?(Array)
    result << val[2]
}

argument:     NAME EQUALS rvalue {
  Puppet.warning addcontext("Deprecation notice: must now include '$' in prototype")
  result = [val[0][:value], val[2]]
}
  | NAME {
    Puppet.warning addcontext("Deprecation notice: must now include '$' in prototype")
    result = [val[0][:value]]
}           | VARIABLE EQUALS rvalue {
  result = [val[0][:value], val[2]]
}           | VARIABLE {
  result = [val[0][:value]]
}

nodeparent:       nil
  | INHERITS hostname {
    result = val[1]
}

classparent:       nil
  | INHERITS classnameordefault {
    result = val[1]
}

classnameordefault: classname | DEFAULT

variable:     VARIABLE {
  result = ast AST::Variable, :value => val[0][:value], :line => val[0][:line]
}

array: LBRACK rvalues       RBRACK { result = val[1] }
     | LBRACK rvalues COMMA RBRACK { result = val[1] }
     | LBRACK               RBRACK { result = ast AST::ASTArray }

comma:        FARROW
  | COMMA

endcomma:     # nothing
  | COMMA { result = nil }

regex:        REGEX {
  result = ast AST::Regex, :value => val[0][:value]
}

hash:        LBRACE hashpairs RBRACE {
  if val[1].instance_of?(AST::ASTHash)
    result = val[1]
  else
    result = ast AST::ASTHash, { :value => val[1] }
  end
}
  | LBRACE hashpairs COMMA RBRACE {
    if val[1].instance_of?(AST::ASTHash)
    result = val[1]
  else
    result = ast AST::ASTHash, { :value => val[1] }
  end
}           | LBRACE RBRACE {
  result = ast AST::ASTHash
}

hashpairs:  hashpair
  | hashpairs COMMA hashpair {
    if val[0].instance_of?(AST::ASTHash)
    result = val[0].merge(val[2])
  else
    result = ast AST::ASTHash, :value => val[0]
    result.merge(val[2])
  end
}

hashpair:   key FARROW rvalue {
  result = ast AST::ASTHash, { :value => { val[0] => val[2] } }
}

key:      NAME { result = val[0][:value] }
  | quotedtext { result = val[0] }

hasharrayaccess: VARIABLE LBRACK rvalue RBRACK {
  result = ast AST::HashOrArrayAccess, :variable => val[0][:value], :key => val[2]
}

hasharrayaccesses:    hasharrayaccess
  | hasharrayaccess LBRACK rvalue RBRACK {
    result = ast AST::HashOrArrayAccess, :variable => val[0], :key => val[2]
}

end
---- header ----
require 'puppet'
require 'puppet/util/loadedfile'
require 'puppet/parser/lexer'
require 'puppet/parser/ast'

module Puppet
  class ParseError < Puppet::Error; end
  class ImportError < Racc::ParseError; end
  class AlreadyImportedError < ImportError; end
end

---- inner ----

# It got too annoying having code in a file that needs to be compiled.
require 'puppet/parser/parser_support'

# Make emacs happy
# Local Variables:
# mode: ruby
# End:

# $Id$
<|MERGE_RESOLUTION|>--- conflicted
+++ resolved
@@ -31,21 +31,13 @@
 program:    statements_and_declarations
   | nil
 
-<<<<<<< HEAD
-  statements:   statement {
+  statements_and_declarations:   statement_or_declaration {
     result = ast AST::ASTArray, :children => (val[0] ? [val[0]] : [])
   }
-  | statements statement {
+  | statements_and_declarations statement_or_declaration {
     if val[1]
       val[0].push(val[1])
     end
-=======
-  statements_and_declarations:   statement_or_declaration {
-    result = ast AST::ASTArray, :children => [val[0]]
-  }
-  | statements_and_declarations statement_or_declaration {
-    val[0].push(val[1])
->>>>>>> ce9bf1ed
     result = val[0]
   }
 
