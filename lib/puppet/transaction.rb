--- conflicted
+++ resolved
@@ -364,13 +364,6 @@
     resource.appliable_to_host? && resource.appliable_to_device?
   end
 
-<<<<<<< HEAD
-=======
-  def split_qualified_tags?
-    false
-  end
-
->>>>>>> bb1c4379
   # Is this resource tagged appropriately?
   def missing_tags?(resource)
     return false if ignore_tags?
@@ -379,7 +372,10 @@
     not resource.tagged?(*tags)
   end
 
-<<<<<<< HEAD
+  def split_qualified_tags?
+    false
+  end
+
   # These two methods are only made public to enable the existing spec tests to run
   # under rspec 3 (apparently rspec 2 didn't enforce access controls?). Please do not
   # treat these as part of a public API.
@@ -387,8 +383,6 @@
   public :skip?
   public :missing_tags?
 
-=======
->>>>>>> bb1c4379
 end
 
 require 'puppet/transaction/report'
