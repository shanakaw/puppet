# The TypeCalculator can answer questions about puppet types.
#
# The Puppet type system is primarily based on sub-classing. When asking the type calculator to infer types from Ruby in general, it
# may not provide the wanted answer; it does not for instance take module inclusions and extensions into account. In general the type
# system should be unsurprising for anyone being exposed to the notion of type. The type `Data` may require a bit more explanation; this
# is an abstract type that includes all scalar types, as well as Array with an element type compatible with Data, and Hash with key
# compatible with scalar and elements compatible with Data. Expressed differently; Data is what you typically express using JSON (with
# the exception that the Puppet type system also includes Pattern (regular expression) as a scalar.
#
# Inference
# ---------
# The `infer(o)` method infers a Puppet type for scalar Ruby objects, and for Arrays and Hashes.
# The inference result is instance specific for single typed collections
# and allows answering questions about its embedded type. It does not however preserve multiple types in
# a collection, and can thus not answer questions like `[1,a].infer() =~ Array[Integer, String]` since the inference
# computes the common type Scalar when combining Integer and String.
#
# The `infer_generic(o)` method infers a generic Puppet type for scalar Ruby object, Arrays and Hashes.
# This inference result does not contain instance specific information; e.g. Array[Integer] where the integer
# range is the generic default. Just `infer` it also combines types into a common type.
#
# The `infer_set(o)` method works like `infer` but preserves all type information. It does not do any
# reduction into common types or ranges. This method of inference is best suited for answering questions
# about an object being an instance of a type. It correctly answers: `[1,a].infer_set() =~ Array[Integer, String]`
#
# The `generalize!(t)` method modifies an instance specific inference result to a generic. The method mutates
# the given argument. Basically, this removes string instances from String, and range from Integer and Float.
#
# Assignability
# -------------
# The `assignable?(t1, t2)` method answers if t2 conforms to t1. The type t2 may be an instance, in which case
# its type is inferred, or a type.
#
# Instance?
# ---------
# The `instance?(t, o)` method answers if the given object (instance) is an instance that is assignable to the given type.
#
# String
# ------
# Creates a string representation of a type.
#
# Creation of Type instances
# --------------------------
# Instance of the classes in the {Puppet::Pops::Types type model} are used to denote a specific type. It is most convenient
# to use the {Puppet::Pops::Types::TypeFactory TypeFactory} when creating instances.
#
# @note
#   In general, new instances of the wanted type should be created as they are assigned to models using containment, and a
#   contained object can only be in one container at a time. Also, the type system may include more details in each type
#   instance, such as if it may be nil, be empty, contain a certain count etc. Or put differently, the puppet types are not
#   singletons.
#
# All types support `copy` which should be used when assigning a type where it is unknown if it is bound or not
# to a parent type. A check can be made with `t.eContainer().nil?`
#
# Equality and Hash
# -----------------
# Type instances are equal in terms of Ruby eql? and `==` if they describe the same type, but they are not `equal?` if they are not
# the same type instance. Two types that describe the same type have identical hash - this makes them usable as hash keys.
#
# Types and Subclasses
# --------------------
# In general, the type calculator should be used to answer questions if a type is a subtype of another (using {#assignable?}, or
# {#instance?} if the question is if a given object is an instance of a given type (or is a subtype thereof).
# Many of the types also have a Ruby subtype relationship; e.g. PHashType and PArrayType are both subtypes of PCollectionType, and
# PIntegerType, PFloatType, PStringType,... are subtypes of PScalarType. Even if it is possible to answer certain questions about
# type by looking at the Ruby class of the types this is considered an implementation detail, and such checks should in general
# be performed by the type_calculator which implements the type system semantics.
#
# The PRuntimeType
# -------------
# The PRuntimeType corresponds to a type in the runtime system (currently only supported runtime is 'ruby'). The
# type has a runtime_type_name that corresponds to a Ruby Class name.
# A Runtime[ruby] type can be used to describe any ruby class except for the puppet types that are specialized
# (i.e. PRuntimeType should not be used for Integer, String, etc. since there are specialized types for those).
# When the type calculator deals with PRuntimeTypes and checks for assignability, it determines the
# "common ancestor class" of two classes.
# This check is made based on the superclasses of the two classes being compared. In order to perform this, the
# classes must be present (i.e. they are resolved from the string form in the PRuntimeType to a
# loaded, instantiated Ruby Class). In general this is not a problem, since the question to produce the common
# super type for two objects means that the classes must be present or there would have been
# no instances present in the first place. If however the classes are not present, the type
# calculator will fall back and state that the two types at least have Any in common.
#
# @see Puppet::Pops::Types::TypeFactory TypeFactory for how to create instances of types
# @see Puppet::Pops::Types::TypeParser TypeParser how to construct a type instance from a String
# @see Puppet::Pops::Types Types for details about the type model
#
# Using the Type Calculator
# -----
# The type calculator can be directly used via its class methods. If doing time critical work and doing many
# calls to the type calculator, it is more performant to create an instance and invoke the corresponding
# instance methods. Note that inference is an expensive operation, rather than inferring the same thing
# several times, it is in general better to infer once and then copy the result if mutation to a more generic form is
# required.
#
# @api public
#
class Puppet::Pops::Types::TypeCalculator

  Types = Puppet::Pops::Types

  # @api public
  def self.assignable?(t1, t2)
    singleton.assignable?(t1,t2)
  end

  # Answers, does the given callable accept the arguments given in args (an array or a tuple)
  # @param callable [Puppet::Pops::Types::PCallableType] - the callable
  # @param args [Puppet::Pops::Types::PArrayType, Puppet::Pops::Types::PTupleType] args optionally including a lambda callable at the end
  # @return [Boolan] true if the callable accepts the arguments
  #
  # @api public
  def self.callable?(callable, args)
    singleton.callable?(callable, args)
  end

  # Produces a String representation of the given type.
  # @param t [Puppet::Pops::Types::PAnyType] the type to produce a string form
  # @return [String] the type in string form
  #
  # @api public
  #
  def self.string(t)
    singleton.string(t)
  end

  # @api public
  def self.infer(o)
    singleton.infer(o)
  end

  # @api public
  def self.generalize!(o)
    singleton.generalize!(o)
  end

  # @api public
  def self.infer_set(o)
    singleton.infer_set(o)
  end

  # @api public
  def self.debug_string(t)
    singleton.debug_string(t)
  end

  # @api public
  def self.enumerable(t)
    singleton.enumerable(t)
  end

  # @api private
  def self.singleton()
    @tc_instance ||= new
  end

  # @api public
  #
  def initialize
    @@assignable_visitor ||= Puppet::Pops::Visitor.new(nil,"assignable",1,1)
    @@infer_visitor ||= Puppet::Pops::Visitor.new(nil,"infer",0,0)
    @@infer_set_visitor ||= Puppet::Pops::Visitor.new(nil,"infer_set",0,0)
    @@instance_of_visitor ||= Puppet::Pops::Visitor.new(nil,"instance_of",1,1)
    @@string_visitor ||= Puppet::Pops::Visitor.new(nil,"string",0,0)
    @@inspect_visitor ||= Puppet::Pops::Visitor.new(nil,"debug_string",0,0)
    @@enumerable_visitor ||= Puppet::Pops::Visitor.new(nil,"enumerable",0,0)
    @@extract_visitor ||= Puppet::Pops::Visitor.new(nil,"extract",0,0)
    @@generalize_visitor ||= Puppet::Pops::Visitor.new(nil,"generalize",0,0)
    @@callable_visitor ||= Puppet::Pops::Visitor.new(nil,"callable",1,1)

    da = Types::PArrayType.new()
    da.element_type = Types::PDataType.new()
    @data_array = da

    h = Types::PHashType.new()
    h.element_type = Types::PDataType.new()
    h.key_type = Types::PScalarType.new()
    @data_hash = h

    @data_t = Types::PDataType.new()
    @scalar_t = Types::PScalarType.new()
    @numeric_t = Types::PNumericType.new()
    @t = Types::PAnyType.new()

    # Data accepts a Tuple that has 0-infinity Data compatible entries (e.g. a Tuple equivalent to Array).
    data_tuple = Types::PTupleType.new()
    data_tuple.addTypes(Types::PDataType.new())
    data_tuple.size_type = Types::PIntegerType.new()
    data_tuple.size_type.from = 0
    data_tuple.size_type.to = nil # infinity
    @data_tuple_t = data_tuple

    # Variant type compatible with Data
    data_variant = Types::PVariantType.new()
    data_variant.addTypes(@data_hash.copy)
    data_variant.addTypes(@data_array.copy)
    data_variant.addTypes(Types::PScalarType.new)
    data_variant.addTypes(Types::PUndefType.new)
    data_variant.addTypes(@data_tuple_t.copy)
    @data_variant_t = data_variant

    collection_default_size = Types::PIntegerType.new()
    collection_default_size.from = 0
    collection_default_size.to = nil # infinity
    @collection_default_size_t = collection_default_size

    non_empty_string = Types::PStringType.new
    non_empty_string.size_type = Types::PIntegerType.new()
    non_empty_string.size_type.from = 1
    non_empty_string.size_type.to = nil # infinity
    @non_empty_string_t = non_empty_string

    @nil_t = Types::PUndefType.new
  end

  # Convenience method to get a data type for comparisons
  # @api private the returned value may not be contained in another element
  #
  def data
    @data_t
  end

  # Convenience method to get a variant compatible with the Data type.
  # @api private the returned value may not be contained in another element
  #
  def data_variant
    @data_variant_t
  end

  def self.data_variant
    singleton.data_variant
  end

  # Answers the question 'is it possible to inject an instance of the given class'
  # A class is injectable if it has a special *assisted inject* class method called `inject` taking
  # an injector and a scope as argument, or if it has a zero args `initialize` method.
  #
  # @param klazz [Class, PRuntimeType] the class/type to check if it is injectable
  # @return [Class, nil] the injectable Class, or nil if not injectable
  # @api public
  #
  def injectable_class(klazz)
    # Handle case when we get a PType instead of a class
    if klazz.is_a?(Types::PRuntimeType)
      klazz = Puppet::Pops::Types::ClassLoader.provide(klazz)
    end

    # data types can not be injected (check again, it is not safe to assume that given RubyRuntime klazz arg was ok)
    return false unless type(klazz).is_a?(Types::PRuntimeType)
    if (klazz.respond_to?(:inject) && klazz.method(:inject).arity() == -4) || klazz.instance_method(:initialize).arity() == 0
      klazz
    else
      nil
    end
  end

  # Answers 'can an instance of type t2 be assigned to a variable of type t'.
  # Does not accept nil/undef unless the type accepts it.
  #
  # @api public
  #
  def assignable?(t, t2)
    if t.is_a?(Class)
      t = type(t)
    end

    if t2.is_a?(Class)
      t2 = type(t2)
    end
    # Unit can be assigned to anything
    return true if t2.class == Types::PUnitType

    if t2.class == Types::PVariantType
      # Assignable if all contained types are assignable
      t2.types.all? { |vt| @@assignable_visitor.visit_this_1(self, t, vt) }
    else
      @@assignable_visitor.visit_this_1(self, t, t2)
    end
 end

  # Returns an enumerable if the t represents something that can be iterated
  def enumerable(t)
    @@enumerable_visitor.visit_this_0(self, t)
  end

  # Answers, does the given callable accept the arguments given in args (an array or a tuple)
  #
  def callable?(callable, args)
    return false if !self.class.is_kind_of_callable?(callable)
    # Note that polymorphism is for the args type, the callable is always a callable
    @@callable_visitor.visit_this_1(self, args, callable)
  end

  # Answers if the two given types describe the same type
  def equals(left, right)
    return false unless left.is_a?(Types::PAnyType) && right.is_a?(Types::PAnyType)
    # Types compare per class only - an extra test must be made if the are mutually assignable
    # to find all types that represent the same type of instance
    #
    left == right || (assignable?(right, left) && assignable?(left, right))
  end

  # Answers 'what is the Puppet Type corresponding to the given Ruby class'
  # @param c [Class] the class for which a puppet type is wanted
  # @api public
  #
  def type(c)
    raise ArgumentError, "Argument must be a Class" unless c.is_a? Class

    # Can't use a visitor here since we don't have an instance of the class
    case
    when c <= Integer
      type = Types::PIntegerType.new()
    when c == Float
      type = Types::PFloatType.new()
    when c == Numeric
      type = Types::PNumericType.new()
    when c == String
      type = Types::PStringType.new()
    when c == Regexp
      type = Types::PRegexpType.new()
    when c == NilClass
      type = Types::PUndefType.new()
    when c == FalseClass, c == TrueClass
      type = Types::PBooleanType.new()
    when c == Class
      type = Types::PType.new()
    when c == Array
      # Assume array of data values
      type = Types::PArrayType.new()
      type.element_type = Types::PDataType.new()
    when c == Hash
      # Assume hash with scalar keys and data values
      type = Types::PHashType.new()
      type.key_type = Types::PScalarType.new()
      type.element_type = Types::PDataType.new()
    else
      type = Types::PRuntimeType.new(:runtime => :ruby, :runtime_type_name => c.name)
    end
    type
  end

  # Generalizes value specific types. The given type is mutated and returned.
  # @api public
  def generalize!(o)
    @@generalize_visitor.visit_this_0(self, o)
    o.eAllContents.each { |x| @@generalize_visitor.visit_this_0(self, x) }
    o
  end

  def generalize_Object(o)
    # do nothing, there is nothing to change for most types
  end

  def generalize_PStringType(o)
    o.values = []
    o.size_type = nil
    []
  end

  def generalize_PCollectionType(o)
    # erase the size constraint from Array and Hash (if one exists, it is transformed to -Infinity - + Infinity, which is
    # not desirable.
    o.size_type = nil
  end

  def generalize_PFloatType(o)
    o.to = nil
    o.from = nil
  end

  def generalize_PIntegerType(o)
    o.to = nil
    o.from = nil
  end

  # Answers 'what is the single common Puppet Type describing o', or if o is an Array or Hash, what is the
  # single common type of the elements (or keys and elements for a Hash).
  # @api public
  #
  def infer(o)
    @@infer_visitor.visit_this_0(self, o)
  end

  def infer_generic(o)
    result = generalize!(infer(o))
    result
  end

  # Answers 'what is the set of Puppet Types of o'
  # @api public
  #
  def infer_set(o)
    @@infer_set_visitor.visit_this_0(self, o)
  end

  def instance_of(t, o)
    @@instance_of_visitor.visit_this_1(self, t, o)
  end

  def instance_of_Object(t, o)
    # Undef is Undef and Any, but nothing else when checking instance?
    return false if (o.nil?) && t.class != Types::PAnyType
    assignable?(t, infer(o))
  end

  # Anything is an instance of Unit
  # @api private
  def instance_of_PUnitType(t, o)
    true
  end

  def instance_of_PArrayType(t, o)
    return false unless o.is_a?(Array)
    return false unless o.all? {|element| instance_of(t.element_type, element) }
    size_t = t.size_type || @collection_default_size_t
    # optimize by calling directly
    return instance_of_PIntegerType(size_t, o.size)
  end

  # @api private
  def instance_of_PIntegerType(t, o)
    return false unless o.is_a?(Integer)
    x = t.from
    x = -Float::INFINITY if x.nil? || x == :default
    y = t.to
    y = Float::INFINITY if y.nil? || y == :default
    return x < y ? x <= o && y >= o : y <= o && x >= o
  end

  # @api private
  def instance_of_PStringType(t, o)
    return false unless o.is_a?(String)
    # true if size compliant
    size_t = t.size_type || @collection_default_size_t
    instance_of_PIntegerType(size_t, o.size)
  end

  def instance_of_PTupleType(t, o)
    return false unless o.is_a?(Array)
    # compute the tuple's min/max size, and check if that size matches
    size_t = t.size_type || Puppet::Pops::Types::TypeFactory.range(*t.size_range)

    return false unless instance_of_PIntegerType(size_t, o.size)
    o.each_with_index do |element, index|
       return false unless instance_of(t.types[index] || t.types[-1], element)
    end
    true
  end

  def instance_of_PStructType(t, o)
    return false unless o.is_a?(Hash)
    h = t.hashed_elements
    # all keys must be present and have a value (even if nil/undef)
    (o.keys - h.keys).empty? && h.all? { |k,v| instance_of(v, o[k]) }
  end

  def instance_of_PHashType(t, o)
    return false unless o.is_a?(Hash)
    key_t = t.key_type
    element_t = t.element_type
    return false unless o.keys.all? {|key| instance_of(key_t, key) } && o.values.all? {|value| instance_of(element_t, value) }
    size_t = t.size_type || @collection_default_size_t
    # optimize by calling directly
    return instance_of_PIntegerType(size_t, o.size)
  end

  def instance_of_PDataType(t, o)
    instance_of(@data_variant_t, o)
  end

  def instance_of_PUndefType(t, o)
    o.nil? || o == :undef
  end

  def instance_of_POptionalType(t, o)
    instance_of_PUndefType(t, o) || instance_of(t.optional_type, o)
  end

  def instance_of_PVariantType(t, o)
    # instance of variant if o is instance? of any of variant's types
    t.types.any? { |option_t| instance_of(option_t, o) }
  end

  # Answers 'is o an instance of type t'
  # @api public
  #
  def self.instance?(t, o)
    singleton.instance_of(t,o)
  end

  # Answers 'is o an instance of type t'
  # @api public
  #
  def instance?(t, o)
    instance_of(t,o)
  end

  # Answers if t is a puppet type
  # @api public
  #
  def is_ptype?(t)
    return t.is_a?(Types::PAnyType)
  end

  # Answers if t represents the puppet type PUndefType
  # @api public
  #
  def is_pnil?(t)
    return t.nil? || t.is_a?(Types::PUndefType)
  end

  # Answers, 'What is the common type of t1 and t2?'
  #
  # TODO: The current implementation should be optimized for performance
  #
  # @api public
  #
  def common_type(t1, t2)
    raise ArgumentError, 'two types expected' unless (is_ptype?(t1) || is_pnil?(t1)) && (is_ptype?(t2) || is_pnil?(t2))

    # TODO: This is not right since Scalar U Undef is Any
    # if either is nil, the common type is the other
    if is_pnil?(t1)
      return t2
    elsif is_pnil?(t2)
      return t1
    end

    # If either side is Unit, it is the other type
    if t1.is_a?(Types::PUnitType)
      return t2
    elsif t2.is_a?(Types::PUnitType)
      return t1
    end

    # Simple case, one is assignable to the other
    if assignable?(t1, t2)
      return t1
    elsif assignable?(t2, t1)
      return t2
    end

    # when both are arrays, return an array with common element type
    if t1.is_a?(Types::PArrayType) && t2.is_a?(Types::PArrayType)
      type = Types::PArrayType.new()
      type.element_type = common_type(t1.element_type, t2.element_type)
      return type
    end

    # when both are hashes, return a hash with common key- and element type
    if t1.is_a?(Types::PHashType) && t2.is_a?(Types::PHashType)
      type = Types::PHashType.new()
      type.key_type = common_type(t1.key_type, t2.key_type)
      type.element_type = common_type(t1.element_type, t2.element_type)
      return type
    end

    # when both are host-classes, reduce to PHostClass[] (since one was not assignable to the other)
    if t1.is_a?(Types::PHostClassType) && t2.is_a?(Types::PHostClassType)
      return Types::PHostClassType.new()
    end

    # when both are resources, reduce to Resource[T] or Resource[] (since one was not assignable to the other)
    if t1.is_a?(Types::PResourceType) && t2.is_a?(Types::PResourceType)
      result = Types::PResourceType.new()
      # only Resource[] unless the type name is the same
      if t1.type_name == t2.type_name then result.type_name = t1.type_name end
      # the cross assignability test above has already determined that they do not have the same type and title
      return result
    end

    # Integers have range, expand the range to the common range
    if t1.is_a?(Types::PIntegerType) && t2.is_a?(Types::PIntegerType)
      t1range = from_to_ordered(t1.from, t1.to)
      t2range = from_to_ordered(t2.from, t2.to)
      t = Types::PIntegerType.new()
      from = [t1range[0], t2range[0]].min
      to = [t1range[1], t2range[1]].max
      t.from = from unless from == Float::INFINITY
      t.to = to unless to == Float::INFINITY
      return t
    end

    # Floats have range, expand the range to the common range
    if t1.is_a?(Types::PFloatType) && t2.is_a?(Types::PFloatType)
      t1range = from_to_ordered(t1.from, t1.to)
      t2range = from_to_ordered(t2.from, t2.to)
      t = Types::PFloatType.new()
      from = [t1range[0], t2range[0]].min
      to = [t1range[1], t2range[1]].max
      t.from = from unless from == Float::INFINITY
      t.to = to unless to == Float::INFINITY
      return t
    end

    if t1.is_a?(Types::PStringType) && t2.is_a?(Types::PStringType)
      t = Types::PStringType.new()
      t.values = t1.values | t2.values
      return t
    end

    if t1.is_a?(Types::PPatternType) && t2.is_a?(Types::PPatternType)
      t = Types::PPatternType.new()
      # must make copies since patterns are contained types, not data-types
      t.patterns = (t1.patterns | t2.patterns).map(&:copy)
      return t
    end

    if t1.is_a?(Types::PEnumType) && t2.is_a?(Types::PEnumType)
      # The common type is one that complies with either set
      t = Types::PEnumType.new
      t.values = t1.values | t2.values
      return t
    end

    if t1.is_a?(Types::PVariantType) && t2.is_a?(Types::PVariantType)
      # The common type is one that complies with either set
      t = Types::PVariantType.new
      t.types = (t1.types | t2.types).map(&:copy)
      return t
    end

    if t1.is_a?(Types::PRegexpType) && t2.is_a?(Types::PRegexpType)
      # if they were identical, the general rule would return a parameterized regexp
      # since they were not, the result is a generic regexp type
      return Types::PPatternType.new()
    end

    if t1.is_a?(Types::PCallableType) && t2.is_a?(Types::PCallableType)
      # They do not have the same signature, and one is not assignable to the other,
      # what remains is the most general form of Callable
      return Types::PCallableType.new()
    end

    # Common abstract types, from most specific to most general
    if common_numeric?(t1, t2)
      return Types::PNumericType.new()
    end

    if common_scalar?(t1, t2)
      return Types::PScalarType.new()
    end

    if common_data?(t1,t2)
      return Types::PDataType.new()
    end

    # Meta types Type[Integer] + Type[String] => Type[Data]
    if t1.is_a?(Types::PType) && t2.is_a?(Types::PType)
      type = Types::PType.new()
      type.type = common_type(t1.type, t2.type)
      return type
    end

    # If both are Runtime types
    if t1.is_a?(Types::PRuntimeType) && t2.is_a?(Types::PRuntimeType)
      if t1.runtime == t2.runtime && t1.runtime_type_name == t2.runtime_type_name
        return t1
      end
      # finding the common super class requires that names are resolved to class
      # NOTE: This only supports runtime type of :ruby
      c1 = Types::ClassLoader.provide_from_type(t1)
      c2 = Types::ClassLoader.provide_from_type(t2)
      if c1 && c2
        c2_superclasses = superclasses(c2)
        superclasses(c1).each do|c1_super|
          c2_superclasses.each do |c2_super|
            if c1_super == c2_super
              return Types::PRuntimeType.new(:runtime => :ruby, :runtime_type_name => c1_super.name)
            end
          end
        end
      end
    end

    # They better both be Any type, or the wrong thing was asked and nil is returned
    if t1.is_a?(Types::PAnyType) && t2.is_a?(Types::PAnyType)
      return Types::PAnyType.new()
    end
  end

  # Produces the superclasses of the given class, including the class
  def superclasses(c)
    result = [c]
    while s = c.superclass
      result << s
      c = s
    end
    result
  end

  # Produces a string representing the type
  # @api public
  #
  def string(t)
    @@string_visitor.visit_this_0(self, t)
  end

  # Produces a debug string representing the type (possibly with more information that the regular string format)
  # @api public
  #
  def debug_string(t)
    @@inspect_visitor.visit_this_0(self, t)
  end


  # Reduces an enumerable of types to a single common type.
  # @api public
  #
  def reduce_type(enumerable)
    enumerable.reduce(nil) {|memo, t| common_type(memo, t) }
  end

  # Reduce an enumerable of objects to a single common type
  # @api public
  #
  def infer_and_reduce_type(enumerable)
    reduce_type(enumerable.collect() {|o| infer(o) })
  end

  # The type of all classes is PType
  # @api private
  #
  def infer_Class(o)
    Types::PType.new()
  end

  # @api private
  def infer_Closure(o)
    o.type()
  end

  # @api private
  def infer_Function(o)
    o.class.dispatcher.to_type
  end

  # @api private
  def infer_Object(o)
    Types::PRuntimeType.new(:runtime => :ruby, :runtime_type_name => o.class.name)
  end

  # The type of all types is PType
  # @api private
  #
  def infer_PAnyType(o)
    type = Types::PType.new()
    type.type = o.copy
    type
  end

  # The type of all types is PType
  # This is the metatype short circuit.
  # @api private
  #
  def infer_PType(o)
    type = Types::PType.new()
    type.type = o.copy
    type
  end

  # @api private
  def infer_String(o)
    t = Types::PStringType.new()
    t.addValues(o)
    t.size_type = size_as_type(o)
    t
  end

  # @api private
  def infer_Float(o)
    t = Types::PFloatType.new()
    t.from = o
    t.to = o
    t
  end

  # @api private
  def infer_Integer(o)
    t = Types::PIntegerType.new()
    t.from = o
    t.to = o
    t
  end

  # @api private
  def infer_Regexp(o)
    t = Types::PRegexpType.new()
    t.pattern = o.source
    t
  end

  # @api private
  def infer_NilClass(o)
    Types::PUndefType.new()
  end

  # @api private
  # @param o [Proc]
  def infer_Proc(o)
    min = 0
    max = 0
    mapped_types = o.parameters.map do |p|
      case p[0]
      when :rest
        max = :default
        break @t
      when :req
        min += 1
      end
      max += 1
      @t
    end
    mapped_types << min
    mapped_types << max
    Types::TypeFactory.callable(*mapped_types)
  end

  # @api private
  def infer_PuppetProc(o)
    infer_Closure(o.closure)
  end

  # Inference of :default as PDefaultType, and all other are Ruby[Symbol]
  # @api private
  def infer_Symbol(o)
    case o
    when :default
      Types::PDefaultType.new()
    else
      infer_Object(o)
    end
  end

  # @api private
  def infer_TrueClass(o)
    Types::PBooleanType.new()
  end

  # @api private
  def infer_FalseClass(o)
    Types::PBooleanType.new()
  end

  # @api private
  # A Puppet::Parser::Resource, or Puppet::Resource
  #
  def infer_Resource(o)
    t = Types::PResourceType.new()
    t.type_name = o.type.to_s.downcase
    # Only Puppet::Resource can have a title that is a symbol :undef, a PResource cannot.
    # A mapping must be made to empty string. A nil value will result in an error later
    title = o.title
    t.title = (:undef == title  ? '' : title)
    type = Types::PType.new()
    type.type = t
    type
  end

  # @api private
  def infer_Array(o)
    type = Types::PArrayType.new()
    type.element_type =
    if o.empty?
      Types::PUndefType.new()
    else
      infer_and_reduce_type(o)
    end
    type.size_type = size_as_type(o)
    type
  end

  # @api private
  def infer_Hash(o)
    type = Types::PHashType.new()
    if o.empty?
      ktype = Types::PUndefType.new()
      etype = Types::PUndefType.new()
    else
      ktype = infer_and_reduce_type(o.keys())
      etype = infer_and_reduce_type(o.values())
    end
    type.key_type = ktype
    type.element_type = etype
    type.size_type = size_as_type(o)
    type
  end

  def size_as_type(collection)
    size = collection.size
    t = Types::PIntegerType.new()
    t.from = size
    t.to = size
    t
  end

  # Common case for everything that intrinsically only has a single type
  def infer_set_Object(o)
    infer(o)
  end

  def infer_set_Array(o)
    if o.empty?
      type = Types::PArrayType.new()
      type.element_type = Types::PUndefType.new()
      type.size_type = size_as_type(o)
    else
      type = Types::PTupleType.new()
      type.types = o.map() {|x| infer_set(x) }
    end
    type
  end

  def infer_set_Hash(o)
    if o.empty?
      type = Types::PHashType.new
      type.key_type = Types::PUndefType.new
      type.element_type = Types::PUndefType.new
      type.size_type = size_as_type(o)
    else
      if o.keys.find {|k| !instance_of_PStringType(@non_empty_string_t, k) }
        type = Types::PHashType.new
        ktype = Types::PVariantType.new
        ktype.types = o.keys.map {|k| infer_set(k) }
        etype = Types::PVariantType.new
        etype.types = o.values.map {|e| infer_set(e) }
        type.key_type = unwrap_single_variant(ktype)
        type.element_type = unwrap_single_variant(etype)
        type.size_type = size_as_type(o)
      else
        elements = []
        o.each_pair do |k,v|
          element = Types::PStructElement.new
          element.name = k
          element.type = infer_set(v)
          elements << element
        end
        type = Types::PStructType.new
        type.elements = elements
      end
    end
    type
  end

  def unwrap_single_variant(possible_variant)
    if possible_variant.is_a?(Types::PVariantType) && possible_variant.types.size == 1
      possible_variant.types[0]
    else
      possible_variant
    end
  end

  # False in general type calculator
  # @api private
  def assignable_Object(t, t2)
    false
  end

  # @api private
  def assignable_PAnyType(t, t2)
    t2.is_a?(Types::PAnyType)
  end

  # @api private
  def assignable_PUndefType(t, t2)
    # Only undef/nil is assignable to nil type
    t2.is_a?(Types::PUndefType)
  end

  # Anything is assignable to a Unit type
  # @api private
  def assignable_PUnitType(t, t2)
    true
  end

  # @api private
  def assignable_PDefaultType(t, t2)
    # Only default is assignable to default type
    t2.is_a?(Types::PDefaultType)
  end

  # @api private
  def assignable_PScalarType(t, t2)
    t2.is_a?(Types::PScalarType)
  end

  # @api private
  def assignable_PNumericType(t, t2)
    t2.is_a?(Types::PNumericType)
  end

  # @api private
  def assignable_PIntegerType(t, t2)
    return false unless t2.is_a?(Types::PIntegerType)
    trange =  from_to_ordered(t.from, t.to)
    t2range = from_to_ordered(t2.from, t2.to)
    # If t2 min and max are within the range of t
    trange[0] <= t2range[0] && trange[1] >= t2range[1]
  end

  # Transform int range to a size constraint
  # if range == nil the constraint is 1,1
  # if range.from == nil min size = 1
  # if range.to == nil max size == Infinity
  #
  def size_range(range)
    return [1,1] if range.nil?
    from = range.from
    to = range.to
    x = from.nil? ? 1 : from
    y = to.nil? ? Float::INFINITY : to
    if x < y
      [x, y]
    else
      [y, x]
    end
  end

  # @api private
  def from_to_ordered(from, to)
    x = (from.nil? || from == :default) ? -Float::INFINITY : from
    y = (to.nil? || to == :default) ? Float::INFINITY : to
    if x < y
      [x, y]
    else
      [y, x]
    end
  end

  # @api private
  def assignable_PVariantType(t, t2)
    # Data is a specific variant
    t2 = @data_variant_t if t2.is_a?(Types::PDataType)
    if t2.is_a?(Types::PVariantType)
      # A variant is assignable if all of its options are assignable to one of this type's options
      return true if t == t2
      t2.types.all? do |other|
        # if the other is a Variant, all of its options, but be assignable to one of this type's options
        other = other.is_a?(Types::PDataType) ? @data_variant_t : other
        if other.is_a?(Types::PVariantType)
          assignable?(t, other)
        else
          t.types.any? {|option_t| assignable?(option_t, other) }
        end
      end
    else
      # A variant is assignable if t2 is assignable to any of its types
      t.types.any? { |option_t| assignable?(option_t, t2) }
    end
  end

  # Catch all not callable combinations
  def callable_Object(o, callable_t)
    false
  end

  def callable_PTupleType(args_tuple, callable_t)
    if args_tuple.size_type
      raise ArgumentError, "Callable tuple may not have a size constraint when used as args"
    end
<<<<<<< HEAD

    params_tuple = callable_t.param_types
    param_block_t = callable_t.block_type
    arg_types = args_tuple.types
    arg_block_t = arg_types.last()
    if self.class.is_kind_of_callable?(arg_block_t)
      # Can't pass a block to a callable that doesn't accept one
      return false if param_block_t.nil?

      # Check that the block is of the right tyṕe
      return false unless assignable?(param_block_t, arg_block_t)

      # Check other arguments
      arg_count = arg_types.size - 1
      params_size_t = params_tuple.size_type || Types::TypeFactory.range(*params_tuple.size_range)
      return false unless assignable?(params_size_t, Types::TypeFactory.range(arg_count, arg_count))

      ctypes = params_tuple.types
      args_assignable = false
      arg_count.times do |index|
        return false unless assignable?((ctypes[index] || ctypes[-1]), arg_types[index])
      end
      return true
=======
    # Assume no block was given - i.e. it is nil, and its type is PUndefType
    block_t = @nil_t
    if self.class.is_kind_of_callable?(args_tuple.types.last)
      # a split is needed to make it possible to use required, optional, and varargs semantics
      # of the tuple type.
      #
      args_tuple = args_tuple.copy
      # to drop the callable, it must be removed explicitly since this is an rgen array
      args_tuple.removeTypes(block_t = args_tuple.types.last())
    else
      # no block was given, if it is required, the below will fail
>>>>>>> 03646ef4
    end

    # Check that tuple is assignable and that the block (if declared) is optional
    assignable?(params_tuple, args_tuple) &&  (param_block_t.nil? || assignable?(param_block_t, @nil_t))
  end

  # @api private
  def self.is_kind_of_callable?(t, optional = true)
    case t
    when Types::PCallableType
      true
    when Types::POptionalType
      optional && is_kind_of_callable?(t.optional_type, optional)
    when Types::PVariantType
      t.types.all? {|t2| is_kind_of_callable?(t2, optional) }
    else
      false
    end
  end


  def callable_PArrayType(args_array, callable_t)
    return false unless assignable?(callable_t.param_types, args_array)
    # does not support calling with a block, but have to check that callable is ok with missing block
    assignable?(callable_t.block_type || @nil_t, @nil_t)
  end

  def callable_PUndefType(nil_t, callable_t)
    # if callable_t is Optional (or indeed PUndefType), this means that 'missing callable' is accepted
    assignable?(callable_t, nil_t)
  end

  def callable_PCallableType(given_callable_t, required_callable_t)
    # If the required callable is euqal or more specific than the given, the given is callable
    assignable?(required_callable_t, given_callable_t)
  end

  def max(a,b)
    a >=b ? a : b
  end

  def min(a,b)
    a <= b ? a : b
  end

  def assignable_PTupleType(t, t2)
    return true if t == t2 || t.types.empty? && (t2.is_a?(Types::PArrayType))
    size_t = t.size_type || Puppet::Pops::Types::TypeFactory.range(*t.size_range)

    if t2.is_a?(Types::PTupleType)
      size_t2 = t2.size_type || Puppet::Pops::Types::TypeFactory.range(*t2.size_range)

      # not assignable if the number of types in t2 is outside number of types in t1
      if assignable?(size_t, size_t2)
        t2.types.size.times do |index|
          return false unless assignable?((t.types[index] || t.types[-1]), t2.types[index])
        end
        return true
      else
        return false
      end
    elsif t2.is_a?(Types::PArrayType)
      t2_entry = t2.element_type

      # Array of anything can not be assigned (unless tuple is tuple of anything) - this case
      # was handled at the top of this method.
      #
      return false if t2_entry.nil?
      size_t = t.size_type || Puppet::Pops::Types::TypeFactory.range(*t.size_range)
      size_t2 = t2.size_type || @collection_default_size_t
      return false unless assignable?(size_t, size_t2)
      min(t.types.size, size_t2.range()[1]).times do |index|
        return false unless assignable?((t.types[index] || t.types[-1]), t2_entry)
      end
      true
    else
      false
    end
  end

  # Produces the tuple entry at the given index given a tuple type, its from/to constraints on the last
  # type, and an index.
  # Produces nil if the index is out of bounds
  # from must be less than to, and from may not be less than 0
  #
  # @api private
  #
  def tuple_entry_at(tuple_t, from, to, index)
    regular = (tuple_t.types.size - 1)
    if index < regular
      tuple_t.types[index]
    elsif index < regular + to
      # in the varargs part
      tuple_t.types[-1]
    else
      nil
    end
  end

  # @api private
  #
  def assignable_PStructType(t, t2)
    if t2.is_a?(Types::PStructType)
      h = t.hashed_elements
      h2 = t2.hashed_elements
      (h2.keys - h.keys).empty? && h.all? {|k, v| v2 = h2[k]; assignable?(v, v2.nil? ? @nil_t : v2) }
    elsif t2.is_a?(Types::PHashType)
      size_t2 = t2.size_type || @collection_default_size_t
      size_t = Types::PIntegerType.new
      elements = t.elements
      size_t.from = elements.count {|e| !assignable?(e.type, @nil_t) }
      size_t.to = elements.size
      # compatible size
      # hash key type must be string of min 1 size
      # hash value t must be assignable to each key
      element_type = t2.element_type
      assignable_PIntegerType(size_t, size_t2) &&
        (size_t2.to == 0 || assignable?(@non_empty_string_t, t2.key_type)) &&
          elements.all? {|e| assignable?(e.type, element_type) }
    else
      false
    end
  end

  # @api private
  def assignable_POptionalType(t, t2)
    return true if t2.is_a?(Types::PUndefType)
    if t2.is_a?(Types::POptionalType)
      assignable?(t.optional_type, t2.optional_type)
    else
      assignable?(t.optional_type, t2)
    end
  end

  # @api private
  def assignable_PEnumType(t, t2)
    return true if t == t2
    if t.values.empty?
      return true if t2.is_a?(Types::PStringType) || t2.is_a?(Types::PEnumType) || t2.is_a?(Types::PPatternType)
    end
    case t2
    when Types::PStringType
      # if the set of strings are all found in the set of enums
      !t2.values.empty?() && t2.values.all? { |s| t.values.any? { |e| e == s }}
    when Types::PVariantType
      t2.types.all? {|variant_t| assignable_PEnumType(t, variant_t) }
    when Types::PEnumType
      # empty means any enum
      return true if t.values.empty?
      !t2.values.empty? && t2.values.all? { |s| t.values.any? {|e| e == s }}
    else
      false
    end
  end

  # @api private
  def assignable_PStringType(t, t2)
    if t.values.empty?
      # A general string is assignable by any other string or pattern restricted string
      # if the string has a size constraint it does not match since there is no reasonable way
      # to compute the min/max length a pattern will match. For enum, it is possible to test that
      # each enumerator value is within range
      size_t = t.size_type || @collection_default_size_t
      case t2
      when Types::PStringType
        # true if size compliant
        size_t2 = t2.size_type || @collection_default_size_t
        assignable_PIntegerType(size_t, size_t2)

      when Types::PPatternType
        # true if size constraint is at least 0 to +Infinity (which is the same as the default)
        assignable_PIntegerType(size_t, @collection_default_size_t)

      when Types::PEnumType
        if t2.values && !t2.values.empty?
          # true if all enum values are within range
          min, max = t2.values.map(&:size).minmax
          trange =  from_to_ordered(size_t.from, size_t.to)
          t2range = [min, max]
          # If t2 min and max are within the range of t
          trange[0] <= t2range[0] && trange[1] >= t2range[1]
        else
          # enum represents all enums, and thus all strings, a sized constrained string can thus not
          # be assigned any enum (unless it is max size).
          assignable_PIntegerType(size_t, @collection_default_size_t)
        end
      else
        # no other type matches string
        false
      end
    elsif t2.is_a?(Types::PStringType)
      # A specific string acts as a set of strings - must have exactly the same strings
      # In this case, size does not matter since the definition is very precise anyway
      Set.new(t.values) == Set.new(t2.values)
    else
      # All others are false, since no other type describes the same set of specific strings
      false
    end
  end

  # @api private
  def assignable_PPatternType(t, t2)
    return true if t == t2
    case t2
    when Types::PStringType, Types::PEnumType
      values = t2.values
    when Types::PVariantType
      return t2.types.all? {|variant_t| assignable_PPatternType(t, variant_t) }
    when Types::PPatternType
      return t.patterns.empty? ? true : false
    else
      return false
    end

    if t2.values.empty?
      # Strings / Enums (unknown which ones) cannot all match a pattern, but if there is no pattern it is ok
      # (There should really always be a pattern, but better safe than sorry).
      return t.patterns.empty? ? true : false
    end
    # all strings in String/Enum type must match one of the patterns in Pattern type,
    # or Pattern represents all Patterns == all Strings
    regexps = t.patterns.map {|p| p.regexp }
    regexps.empty? || t2.values.all? { |v| regexps.any? {|re| re.match(v) } }
  end

  # @api private
  def assignable_PFloatType(t, t2)
    return false unless t2.is_a?(Types::PFloatType)
    trange =  from_to_ordered(t.from, t.to)
    t2range = from_to_ordered(t2.from, t2.to)
    # If t2 min and max are within the range of t
    trange[0] <= t2range[0] && trange[1] >= t2range[1]
  end

  # @api private
  def assignable_PBooleanType(t, t2)
    t2.is_a?(Types::PBooleanType)
  end

  # @api private
  def assignable_PRegexpType(t, t2)
    t2.is_a?(Types::PRegexpType) && (t.pattern.nil? || t.pattern == t2.pattern)
  end

  # @api private
  def assignable_PCallableType(t, t2)
    return false unless t2.is_a?(Types::PCallableType)
    # nil param_types means, any other Callable is assignable
    return true if t.param_types.nil?

    # NOTE: these tests are made in reverse as it is calling the callable that is constrained
    # (it's lower bound), not its upper bound
    return false unless assignable?(t2.param_types, t.param_types)
    # names are ignored, they are just information
    # Blocks must be compatible
    this_block_t = t.block_type || @nil_t
    that_block_t = t2.block_type || @nil_t
    assignable?(that_block_t, this_block_t)

  end

  # @api private
  def assignable_PCollectionType(t, t2)
    size_t = t.size_type || @collection_default_size_t
    case t2
    when Types::PCollectionType
      size_t2 = t2.size_type || @collection_default_size_t
      assignable_PIntegerType(size_t, size_t2)
    when Types::PTupleType
      # compute the tuple's min/max size, and check if that size matches
      from, to = size_range(t2.size_type)
      t2s = Types::PIntegerType.new()
      t2s.from = t2.types.size - 1 + from
      t2s.to = t2.types.size - 1 + to
      assignable_PIntegerType(size_t, t2s)
    when Types::PStructType
      from = to = t2.elements.size
      t2s = Types::PIntegerType.new()
      t2s.from = from
      t2s.to = to
      assignable_PIntegerType(size_t, t2s)
    else
      false
    end
  end

  # @api private
  def assignable_PType(t, t2)
    return false unless t2.is_a?(Types::PType)
    return true if t.type.nil? # wide enough to handle all types
    return false if t2.type.nil? # wider than t
    assignable?(t.type, t2.type)
  end

  # Array is assignable if t2 is an Array and t2's element type is assignable, or if t2 is a Tuple
  # @api private
  def assignable_PArrayType(t, t2)
    if t2.is_a?(Types::PArrayType)
      return false unless assignable?(t.element_type, t2.element_type)
      assignable_PCollectionType(t, t2)

    elsif t2.is_a?(Types::PTupleType)
      return false unless t2.types.all? {|t2_element| assignable?(t.element_type, t2_element) }
      t2_regular = t2.types[0..-2]
      t2_ranged = t2.types[-1]
      t2_from, t2_to = size_range(t2.size_type)
      t2_required = t2_regular.size + t2_from

      t_entry = t.element_type

      # Tuple of anything can not be assigned (unless array is tuple of anything) - this case
      # was handled at the top of this method.
      #
      return false if t_entry.nil?

      # array type may be size constrained
      size_t = t.size_type || @collection_default_size_t
      min, max = size_t.range
      # Tuple with fewer min entries can not be assigned
      return false if t2_required < min
      # Tuple with more optionally available entries can not be assigned
      return false if t2_regular.size + t2_to > max
      # each tuple type must be assignable to the element type
      t2_required.times do |index|
        t2_entry = tuple_entry_at(t2, t2_from, t2_to, index)
        return false unless assignable?(t_entry, t2_entry)
      end
      # ... and so must the last, possibly optional (ranged) type
      return assignable?(t_entry, t2_ranged)
    else
      false
    end
  end

  # Hash is assignable if t2 is a Hash and t2's key and element types are assignable
  # @api private
  def assignable_PHashType(t, t2)
    case t2
    when Types::PHashType
      return true if (t.size_type.nil? || t.size_type.from == 0) && t2.is_the_empty_hash?
      return false unless assignable?(t.key_type, t2.key_type) && assignable?(t.element_type, t2.element_type)
      assignable_PCollectionType(t, t2)
    when Types::PStructType
      # hash must accept String as key type
      # hash must accept all value types
      # hash must accept the size of the struct
      size_t = t.size_type || @collection_default_size_t
      min, max = size_t.range
      struct_size = t2.elements.size
      key_type = t.key_type
      element_type = t.element_type
      ( struct_size >= min && struct_size <= max &&
        t2.elements.all? {|e| instance_of(key_type, e.name) && assignable?(element_type, e.type) })
    else
      false
    end
  end

  # @api private
  def assignable_PCatalogEntryType(t1, t2)
    t2.is_a?(Types::PCatalogEntryType)
  end

  # @api private
  def assignable_PHostClassType(t1, t2)
    return false unless t2.is_a?(Types::PHostClassType)
    # Class = Class[name}, Class[name] != Class
    return true if t1.class_name.nil?
    # Class[name] = Class[name]
    return t1.class_name == t2.class_name
  end

  # @api private
  def assignable_PResourceType(t1, t2)
    return false unless t2.is_a?(Types::PResourceType)
    return true if t1.type_name.nil?
    return false if t1.type_name != t2.type_name
    return true if t1.title.nil?
    return t1.title == t2.title
  end

  # Data is assignable by other Data and by Array[Data] and Hash[Scalar, Data]
  # @api private
  def assignable_PDataType(t, t2)
    t2.is_a?(Types::PDataType) || assignable?(@data_variant_t, t2)
  end

  # Assignable if t2's has the same runtime and the runtime name resolves to
  # a class that is the same or subclass of t1's resolved runtime type name
  # @api private
  def assignable_PRuntimeType(t1, t2)
    return false unless t2.is_a?(Types::PRuntimeType)
    return false unless t1.runtime == t2.runtime
    return true if t1.runtime_type_name.nil?   # t1 is wider
    return false if t2.runtime_type_name.nil?  # t1 not nil, so t2 can not be wider

    # NOTE: This only supports Ruby, must change when/if the set of runtimes is expanded
    c1 = class_from_string(t1.runtime_type_name)
    c2 = class_from_string(t2.runtime_type_name)
    return false unless c1.is_a?(Class) && c2.is_a?(Class)
    !!(c2 <= c1)
  end

  # @api private
  def debug_string_Object(t)
    string(t)
  end

  # @api private
  def string_PType(t)
    if t.type.nil?
      "Type"
    else
      "Type[#{string(t.type)}]"
    end
  end

  # @api private
  def string_NilClass(t)     ; '?'       ; end

  # @api private
  def string_String(t)       ; t         ; end

  # @api private
  def string_Symbol(t)       ; t.to_s    ; end

  def string_PAnyType(t)     ; "Any"     ; end

  # @api private
  def string_PUndefType(t)     ; 'Undef'   ; end

  # @api private
  def string_PDefaultType(t) ; 'Default' ; end

  # @api private
  def string_PBooleanType(t) ; "Boolean" ; end

  # @api private
  def string_PScalarType(t)  ; "Scalar"  ; end

  # @api private
  def string_PDataType(t)    ; "Data"    ; end

  # @api private
  def string_PNumericType(t) ; "Numeric" ; end

  # @api private
  def string_PIntegerType(t)
    range = range_array_part(t)
    unless range.empty?
      "Integer[#{range.join(', ')}]"
    else
      "Integer"
    end
  end

  # Produces a string from an Integer range type that is used inside other type strings
  # @api private
  def range_array_part(t)
    return [] if t.nil? || (t.from.nil? && t.to.nil?)
    [t.from.nil? ? 'default' : t.from , t.to.nil? ? 'default' : t.to ]
  end

  # @api private
  def string_PFloatType(t)
    range = range_array_part(t)
    unless range.empty?
      "Float[#{range.join(', ')}]"
    else
      "Float"
    end
  end

  # @api private
  def string_PRegexpType(t)
    t.pattern.nil? ? "Regexp" : "Regexp[#{t.regexp.inspect}]"
  end

  # @api private
  def string_PStringType(t)
    # skip values in regular output - see debug_string
    range = range_array_part(t.size_type)
    unless range.empty?
      "String[#{range.join(', ')}]"
    else
      "String"
    end
  end

  # @api private
  def debug_string_PStringType(t)
    range = range_array_part(t.size_type)
    range_part = range.empty? ? '' : '[' << range.join(' ,') << '], '
    "String[" << range_part << (t.values.map {|s| "'#{s}'" }).join(', ') << ']'
  end

  # @api private
  def string_PEnumType(t)
    return "Enum" if t.values.empty?
    "Enum[" << t.values.map {|s| "'#{s}'" }.join(', ') << ']'
  end

  # @api private
  def string_PVariantType(t)
    return "Variant" if t.types.empty?
    "Variant[" << t.types.map {|t2| string(t2) }.join(', ') << ']'
  end

  # @api private
  def string_PTupleType(t)
    range = range_array_part(t.size_type)
    return "Tuple" if t.types.empty?
    s = "Tuple[" << t.types.map {|t2| string(t2) }.join(', ')
    unless range.empty?
      s << ", " << range.join(', ')
    end
    s << "]"
    s
  end

  # @api private
  def string_PCallableType(t)
    # generic
    return "Callable" if t.param_types.nil?

    if t.param_types.types.empty?
      range = [0, 0]
    else
      range = range_array_part(t.param_types.size_type)
    end
    # translate to string, and skip Unit types
    types = t.param_types.types.map {|t2| string(t2) unless t2.class == Types::PUnitType }.compact

    s = "Callable[" << types.join(', ')
    unless range.empty?
      (s << ', ') unless types.empty?
      s << range.join(', ')
    end
    # Add block T last (after min, max) if present)
    #
    unless t.block_type.nil?
      (s << ', ') unless types.empty? && range.empty?
      s << string(t.block_type)
    end
    s << "]"
    s
  end

  # @api private
  def string_PStructType(t)
    return "Struct" if t.elements.empty?
    "Struct[{" << t.elements.map {|element| string(element) }.join(', ') << "}]"
  end

  def string_PStructElement(t)
    "'#{t.name}'=>#{string(t.type)}"
  end

  # @api private
  def string_PPatternType(t)
    return "Pattern" if t.patterns.empty?
    "Pattern[" << t.patterns.map {|s| "#{s.regexp.inspect}" }.join(', ') << ']'
  end

  # @api private
  def string_PCollectionType(t)
    range = range_array_part(t.size_type)
    unless range.empty?
      "Collection[#{range.join(', ')}]"
    else
      "Collection"
    end
  end

  # @api private
  def string_PUnitType(t)
    "Unit"
  end

  # @api private
  def string_PRuntimeType(t)   ; "Runtime[#{string(t.runtime)}, #{string(t.runtime_type_name)}]"  ; end

  # @api private
  def string_PArrayType(t)
    parts = [string(t.element_type)] + range_array_part(t.size_type)
    "Array[#{parts.join(', ')}]"
  end

  # @api private
  def string_PHashType(t)
    parts = [string(t.key_type), string(t.element_type)] + range_array_part(t.size_type)
    "Hash[#{parts.join(', ')}]"
  end

  # @api private
  def string_PCatalogEntryType(t)
    "CatalogEntry"
  end

  # @api private
  def string_PHostClassType(t)
    if t.class_name
      "Class[#{t.class_name}]"
    else
      "Class"
    end
  end

  # @api private
  def string_PResourceType(t)
    if t.type_name
      if t.title
        "#{capitalize_segments(t.type_name)}['#{t.title}']"
      else
        capitalize_segments(t.type_name)
      end
    else
      "Resource"
    end
  end

  def string_POptionalType(t)
    if t.optional_type.nil?
      "Optional"
    else
      "Optional[#{string(t.optional_type)}]"
    end
  end

  # Catches all non enumerable types
  # @api private
  def enumerable_Object(o)
    nil
  end

  # @api private
  def enumerable_PIntegerType(t)
    # Not enumerable if representing an infinite range
    return nil if t.size == Float::INFINITY
    t
  end

  def self.copy_as_tuple(t)
    case t
    when Types::PTupleType
      t.copy
    when Types::PArrayType
      # transform array to tuple
      result = Types::PTupleType.new
      result.addTypes(t.element_type.copy)
      result.size_type = t.size_type.nil? ? nil : t.size_type.copy
      result
    else
      raise ArgumentError, "Internal Error: Only Array and Tuple can be given to copy_as_tuple"
    end
  end

  # Debugging to_s to reduce the amount of output
  def to_s
    '[a TypeCalculator]'
  end

  private

  NAME_SEGMENT_SEPARATOR = '::'.freeze

  def capitalize_segments(s)
    s.split(NAME_SEGMENT_SEPARATOR).map(&:capitalize).join(NAME_SEGMENT_SEPARATOR)
  end

  def class_from_string(str)
    begin
      str.split(NAME_SEGMENT_SEPARATOR).inject(Object) do |memo, name_segment|
        memo.const_get(name_segment)
      end
    rescue NameError
      return nil
    end
  end

  def common_data?(t1, t2)
    assignable?(@data_t, t1) && assignable?(@data_t, t2)
  end

  def common_scalar?(t1, t2)
    assignable?(@scalar_t, t1) && assignable?(@scalar_t, t2)
  end

  def common_numeric?(t1, t2)
    assignable?(@numeric_t, t1) && assignable?(@numeric_t, t2)
  end

end<|MERGE_RESOLUTION|>--- conflicted
+++ resolved
@@ -1060,7 +1060,6 @@
     if args_tuple.size_type
       raise ArgumentError, "Callable tuple may not have a size constraint when used as args"
     end
-<<<<<<< HEAD
 
     params_tuple = callable_t.param_types
     param_block_t = callable_t.block_type
@@ -1084,19 +1083,6 @@
         return false unless assignable?((ctypes[index] || ctypes[-1]), arg_types[index])
       end
       return true
-=======
-    # Assume no block was given - i.e. it is nil, and its type is PUndefType
-    block_t = @nil_t
-    if self.class.is_kind_of_callable?(args_tuple.types.last)
-      # a split is needed to make it possible to use required, optional, and varargs semantics
-      # of the tuple type.
-      #
-      args_tuple = args_tuple.copy
-      # to drop the callable, it must be removed explicitly since this is an rgen array
-      args_tuple.removeTypes(block_t = args_tuple.types.last())
-    else
-      # no block was given, if it is required, the below will fail
->>>>>>> 03646ef4
     end
 
     # Check that tuple is assignable and that the block (if declared) is optional
