# A Validator validates a model.
#
# Validation is performed on each model element in isolation. Each method should validate the model element's state
# but not validate its referenced/contained elements except to check their validity in their respective role.
# The intent is to drive the validation with a tree iterator that visits all elements in a model.
#
#
# TODO: Add validation of multiplicities - this is a general validation that can be checked for all
#       Model objects via their metamodel. (I.e an extra call to multiplicity check in polymorph check).
#       This is however mostly valuable when validating model to model transformations, and is therefore T.B.D
#
class Puppet::Pops::Validation::Checker4_0
  Issues = Puppet::Pops::Issues
  Model = Puppet::Pops::Model

  attr_reader :acceptor
  attr_reader :migration_checker

  # Initializes the validator with a diagnostics producer. This object must respond to
  # `:will_accept?` and `:accept`.
  #
  def initialize(diagnostics_producer)
    @@check_visitor       ||= Puppet::Pops::Visitor.new(nil, "check", 0, 0)
    @@rvalue_visitor      ||= Puppet::Pops::Visitor.new(nil, "rvalue", 0, 0)
    @@hostname_visitor    ||= Puppet::Pops::Visitor.new(nil, "hostname", 1, 2)
    @@assignment_visitor  ||= Puppet::Pops::Visitor.new(nil, "assign", 0, 1)
    @@query_visitor       ||= Puppet::Pops::Visitor.new(nil, "query", 0, 0)
    @@top_visitor         ||= Puppet::Pops::Visitor.new(nil, "top", 1, 1)
    @@relation_visitor    ||= Puppet::Pops::Visitor.new(nil, "relation", 0, 0)
    @@idem_visitor        ||= Puppet::Pops::Visitor.new(self, "idem", 0, 0)

    @acceptor = diagnostics_producer

    # Use null migration checker unless given in context
    @migration_checker = (Puppet.lookup(:migration_checker) { Puppet::Pops::Migration::MigrationChecker.new() })
  end

  # Validates the entire model by visiting each model element and calling `check`.
  # The result is collected (or acted on immediately) by the configured diagnostic provider/acceptor
  # given when creating this Checker.
  #
  def validate(model)
    # tree iterate the model, and call check for each element
    check(model)
    model.eAllContents.each {|m| check(m) }
  end

  # Performs regular validity check
  def check(o)
    @@check_visitor.visit_this_0(self, o)
  end

  # Performs check if this is a vaid hostname expression
  # @param single_feature_name [String, nil] the name of a single valued hostname feature of the value's container. e.g. 'parent'
  def hostname(o, semantic)
    @@hostname_visitor.visit_this_1(self, o, semantic)
  end

  # Performs check if this is valid as a query
  def query(o)
    @@query_visitor.visit_this_0(self, o)
  end

  # Performs check if this is valid as a relationship side
  def relation(o)
    @@relation_visitor.visit_this_0(self, o)
  end

  # Performs check if this is valid as a rvalue
  def rvalue(o)
    @@rvalue_visitor.visit_this_0(self, o)
  end

  # Performs check if this is valid as a container of a definition (class, define, node)
  def top(o, definition)
    @@top_visitor.visit_this_1(self, o, definition)
  end

  # Checks the LHS of an assignment (is it assignable?).
  # If args[0] is true, assignment via index is checked.
  #
  def assign(o, via_index = false)
    @@assignment_visitor.visit_this_1(self, o, via_index)
  end

  # Checks if the expression has side effect ('idem' is latin for 'the same', here meaning that the evaluation state
  # is known to be unchanged after the expression has been evaluated). The result is not 100% authoritative for
  # negative answers since analysis of function behavior is not possible.
  # @return [Boolean] true if expression is known to have no effect on evaluation state
  #
  def idem(o)
    @@idem_visitor.visit_this_0(self, o)
  end

  # Returns the last expression in a block, or the expression, if that expression is idem
  def ends_with_idem(o)
    if o.is_a?(Puppet::Pops::Model::BlockExpression)
      last = o.statements[-1]
      idem(last) ? last : nil
    else
      idem(o) ? o : nil
    end
  end

  #---ASSIGNMENT CHECKS

  def assign_VariableExpression(o, via_index)
    varname_string = varname_to_s(o.expr)
    if varname_string =~ Puppet::Pops::Patterns::NUMERIC_VAR_NAME
      acceptor.accept(Issues::ILLEGAL_NUMERIC_ASSIGNMENT, o, :varname => varname_string)
    end
    # Can not assign to something in another namespace (i.e. a '::' in the name is not legal)
    if acceptor.will_accept? Issues::CROSS_SCOPE_ASSIGNMENT
      if varname_string =~ /::/
        acceptor.accept(Issues::CROSS_SCOPE_ASSIGNMENT, o, :name => varname_string)
      end
    end

    # TODO: Could scan for reassignment of the same variable if done earlier in the same container
    #       Or if assigning to a parameter (more work).
  end

  def assign_AccessExpression(o, via_index)
    # Are indexed assignments allowed at all ? $x[x] = '...'
    if acceptor.will_accept? Issues::ILLEGAL_INDEXED_ASSIGNMENT
      acceptor.accept(Issues::ILLEGAL_INDEXED_ASSIGNMENT, o)
    else
      # Then the left expression must be assignable-via-index
      assign(o.left_expr, true)
    end
  end

  def assign_LiteralList(o, via_index)
    o.values.each {|x| assign(x) }
  end

  def assign_Object(o, via_index)
    # Can not assign to anything else (differentiate if this is via index or not)
    # i.e. 10 = 'hello' vs. 10['x'] = 'hello' (the root is reported as being in error in both cases)
    #
    acceptor.accept(via_index ? Issues::ILLEGAL_ASSIGNMENT_VIA_INDEX : Issues::ILLEGAL_ASSIGNMENT, o)
  end

  #---CHECKS

  def check_Object(o)
  end

  def check_Factory(o)
    check(o.current)
  end

  def check_AccessExpression(o)
    # Only min range is checked, all other checks are RT checks as they depend on the resulting type
    # of the LHS.
    if o.keys.size < 1
      acceptor.accept(Issues::MISSING_INDEX, o)
    end
  end

  def check_AssignmentExpression(o)
    case o.operator
    when :'='
      assign(o.left_expr)
      rvalue(o.right_expr)
    when :'+=', :'-='
      acceptor.accept(Issues::APPENDS_DELETES_NO_LONGER_SUPPORTED, o, {:operator => o.operator})
    else
      acceptor.accept(Issues::UNSUPPORTED_OPERATOR, o, {:operator => o.operator})
    end
  end

  # Checks that operation with :+> is contained in a ResourceOverride or Collector.
  #
  # Parent of an AttributeOperation can be one of:
  # * CollectExpression
  # * ResourceOverride
  # * ResourceBody (ILLEGAL this is a regular resource expression)
  # * ResourceDefaults (ILLEGAL)
  #
  def check_AttributeOperation(o)
    if o.operator == :'+>'
      # Append operator use is constrained
      parent = o.eContainer
      unless parent.is_a?(Model::CollectExpression) || parent.is_a?(Model::ResourceOverrideExpression)
        acceptor.accept(Issues::ILLEGAL_ATTRIBUTE_APPEND, o, {:name=>o.attribute_name, :parent=>parent})
      end
    end
    rvalue(o.value_expr)
  end

  def check_AttributesOperation(o)
    # Append operator use is constrained
    parent1 = o.eContainer
    case parent1
    when Model::AbstractResource
    when Model::CollectExpression
    else
      # protect against just testing a snippet that has no parent, error message will be a bit strange
      # but it is not for a real program.
      parent2 = parent1.nil? ? o : parent1.eContainer
      unless parent2.is_a?(Model::AbstractResource)
        acceptor.accept(Issues::UNSUPPORTED_OPERATOR_IN_CONTEXT, parent2, :operator=>'* =>')
      end
    end
    rvalue(o.expr)
  end

  def check_BinaryExpression(o)
    rvalue(o.left_expr)
    rvalue(o.right_expr)
  end

  def check_BlockExpression(o)
    o.statements[0..-2].each do |statement|
      if idem(statement)
        acceptor.accept(Issues::IDEM_EXPRESSION_NOT_LAST, statement)
        break # only flag the first
      end
    end
  end

  def check_CallNamedFunctionExpression(o)
    case o.functor_expr
    when Puppet::Pops::Model::QualifiedName
      # ok
      nil
    when Puppet::Pops::Model::RenderStringExpression
      # helpful to point out this easy to make Epp error
      acceptor.accept(Issues::ILLEGAL_EPP_PARAMETERS, o)
    else
      acceptor.accept(Issues::ILLEGAL_EXPRESSION, o.functor_expr, {:feature=>'function name', :container => o})
    end
  end

  def check_EppExpression(o)
    if o.eContainer.is_a?(Puppet::Pops::Model::LambdaExpression)
      internal_check_no_capture(o.eContainer, o)
    end
  end

  def check_MethodCallExpression(o)
    unless o.functor_expr.is_a? Model::QualifiedName
      acceptor.accept(Issues::ILLEGAL_EXPRESSION, o.functor_expr, :feature => 'function name', :container => o)
    end
  end

  def check_CaseExpression(o)
    rvalue(o.test)
    # There should only be one LiteralDefault case option value
    # TODO: Implement this check
  end

  def check_CaseOption(o)
    o.values.each { |v| rvalue(v) }
  end

  def check_CollectExpression(o)
    unless o.type_expr.is_a? Model::QualifiedReference
      acceptor.accept(Issues::ILLEGAL_EXPRESSION, o.type_expr, :feature=> 'type name', :container => o)
    end

    # If a collect expression tries to collect exported resources and storeconfigs is not on
    # then it will not work... This was checked in the parser previously. This is a runtime checking
    # thing as opposed to a language thing.
    if acceptor.will_accept?(Issues::RT_NO_STORECONFIGS) && o.query.is_a?(Model::ExportedQuery)
      acceptor.accept(Issues::RT_NO_STORECONFIGS, o)
    end
  end

  # Only used for function names, grammar should not be able to produce something faulty, but
  # check anyway if model is created programatically (it will fail in transformation to AST for sure).
  def check_NamedAccessExpression(o)
    name = o.right_expr
    unless name.is_a? Model::QualifiedName
      acceptor.accept(Issues::ILLEGAL_EXPRESSION, name, :feature=> 'function name', :container => o.eContainer)
    end
  end

  RESERVED_TYPE_NAMES = {
    'type' => true,
    'any' => true,
    'unit' => true,
    'scalar' => true,
    'boolean' => true,
    'numeric' => true,
    'integer' => true,
    'float' => true,
    'collection' => true,
    'array' => true,
    'hash' => true,
    'tuple' => true,
    'struct' => true,
    'variant' => true,
    'optional' => true,
    'enum' => true,
    'regexp' => true,
    'pattern' => true,
    'runtime' => true,
  }

  # for 'class', 'define', and function
  def check_NamedDefinition(o)
    top(o.eContainer, o)
    if o.name !~ Puppet::Pops::Patterns::CLASSREF
      acceptor.accept(Issues::ILLEGAL_DEFINITION_NAME, o, {:name=>o.name})
    end

    if RESERVED_TYPE_NAMES[o.name()]
      acceptor.accept(Issues::RESERVED_TYPE_NAME, o, {:name => o.name})
    end
  end

  def check_FunctionDefinition(o)
    # TODO PUP-2080: more strict rule for top - can only be contained in Program (for now)
    #  sticking functions in classes would create functions in the class name space
    #  but not be special in any other way
    #
    check_NamedDefinition(o)
  end

  def check_HostClassDefinition(o)
    check_NamedDefinition(o)
    internal_check_no_capture(o)
    internal_check_reserved_params(o)
    internal_check_no_idem_last(o)
  end

  def check_ResourceTypeDefinition(o)
    check_NamedDefinition(o)
    internal_check_no_capture(o)
    internal_check_reserved_params(o)
    internal_check_no_idem_last(o)
  end

  def internal_check_no_idem_last(o)
    if violator = ends_with_idem(o.body)
      acceptor.accept(Issues::IDEM_NOT_ALLOWED_LAST, violator, {:container => o})
    end
  end

  def internal_check_capture_last(o)
    accepted_index = o.parameters.size() -1
    o.parameters.each_with_index do |p, index|
      if p.captures_rest && index != accepted_index
        acceptor.accept(Issues::CAPTURES_REST_NOT_LAST, p, {:param_name => p.name})
      end
    end
  end

  def internal_check_no_capture(o, container = o)
    o.parameters.each do |p|
      if p.captures_rest
        acceptor.accept(Issues::CAPTURES_REST_NOT_SUPPORTED, p, {:container => container, :param_name => p.name})
      end
    end
  end

  RESERVED_PARAMETERS = {
    'name' => true,
    'title' => true,
  }

  def internal_check_reserved_params(o)
    o.parameters.each do |p|
      if RESERVED_PARAMETERS[p.name]
        acceptor.accept(Issues::RESERVED_PARAMETER, p, {:container => o, :param_name => p.name})
      end
    end
  end

  def check_IfExpression(o)
    rvalue(o.test)
  end

  def check_KeyedEntry(o)
    rvalue(o.key)
    rvalue(o.value)
    # In case there are additional things to forbid than non-rvalues
    # acceptor.accept(Issues::ILLEGAL_EXPRESSION, o.key, :feature => 'hash key', :container => o.eContainer)
  end

  def check_LambdaExpression(o)
    internal_check_capture_last(o)
  end

  def check_LiteralList(o)
    o.values.each {|v| rvalue(v) }
  end

  def check_NodeDefinition(o)
    # Check that hostnames are valid hostnames (or regular expressions)
    hostname(o.host_matches, o)
    top(o.eContainer, o)
    if violator = ends_with_idem(o.body)
      acceptor.accept(Issues::IDEM_NOT_ALLOWED_LAST, violator, {:container => o})
    end
    unless o.parent.nil?
      acceptor.accept(Issues::ILLEGAL_NODE_INHERITANCE, o.parent)
    end
  end

  # No checking takes place - all expressions using a QualifiedName need to check. This because the
  # rules are slightly different depending on the container (A variable allows a numeric start, but not
  # other names). This means that (if the lexer/parser so chooses) a QualifiedName
  # can be anything when it represents a Bare Word and evaluates to a String.
  #
  def check_QualifiedName(o)
  end

  # Checks that the value is a valid UpperCaseWord (a CLASSREF), and optionally if it contains a hypen.
  # DOH: QualifiedReferences are created with LOWER CASE NAMES at parse time
  def check_QualifiedReference(o)
    # Is this a valid qualified name?
    if o.value !~ Puppet::Pops::Patterns::CLASSREF
      acceptor.accept(Issues::ILLEGAL_CLASSREF, o, {:name=>o.value})
    end
  end

  def check_QueryExpression(o)
    query(o.expr) if o.expr  # is optional
  end

  def relation_Object(o)
    rvalue(o)
  end

  def relation_CollectExpression(o); end

  def relation_RelationshipExpression(o); end

  def check_Parameter(o)
    if o.name =~ /^(?:0x)?[0-9]+$/
      acceptor.accept(Issues::ILLEGAL_NUMERIC_PARAMETER, o, :name => o.name)
    end
<<<<<<< HEAD
    return unless o.value

    if o.value.is_a?(Puppet::Pops::Model::AssignmentExpression)
      [o.value]
    else
      o.value.eAllContents.select {|model| model.is_a? Puppet::Pops::Model::AssignmentExpression }
    end.each do |assignment|
      acceptor.accept(Issues::ILLEGAL_ASSIGNMENT_CONTEXT, assignment)
=======

    unless o.name =~ Puppet::Pops::Patterns::PARAM_NAME
      acceptor.accept(Issues::ILLEGAL_PARAM_NAME, o, :name => o.name)
>>>>>>> e6a2f621
    end
  end

  #relationship_side: resource
  #  | resourceref
  #  | collection
  #  | variable
  #  | quotedtext
  #  | selector
  #  | casestatement
  #  | hasharrayaccesses

  def check_RelationshipExpression(o)
    relation(o.left_expr)
    relation(o.right_expr)
  end

  def check_ResourceExpression(o)
    # The expression for type name cannot be statically checked - this is instead done at runtime
    # to enable better error message of the result of the expression rather than the static instruction.
    # (This can be revised as there are static constructs that are illegal, but require updating many
    # tests that expect the detailed reporting).
  end

  def check_ResourceBody(o)
    seenUnfolding = false
    o.operations.each do |ao|
      if ao.is_a?(Puppet::Pops::Model::AttributesOperation)
        if seenUnfolding
          acceptor.accept(Issues::MULTIPLE_ATTRIBUTES_UNFOLD, ao)
        else
          seenUnfolding = true
        end
      end
    end
  end

  def check_ResourceDefaultsExpression(o)
    if o.form && o.form != :regular
      acceptor.accept(Issues::NOT_VIRTUALIZEABLE, o)
    end
  end

  def check_ResourceOverrideExpression(o)
    if o.form && o.form != :regular
      acceptor.accept(Issues::NOT_VIRTUALIZEABLE, o)
    end
  end

  def check_ReservedWord(o)
    acceptor.accept(Issues::RESERVED_WORD, o, :word => o.word)
  end

  def check_SelectorExpression(o)
    rvalue(o.left_expr)
  end

  def check_SelectorEntry(o)
    rvalue(o.matching_expr)
  end

  def check_UnaryExpression(o)
    rvalue(o.expr)
  end

  def check_UnlessExpression(o)
    rvalue(o.test)
    # TODO: Unless may not have an else part that is an IfExpression (grammar denies this though)
  end

  # Checks that variable is either strictly 0, or a non 0 starting decimal number, or a valid VAR_NAME
  def check_VariableExpression(o)
    # The expression must be a qualified name or an integer
    name_expr = o.expr
    return if name_expr.is_a?(Model::LiteralInteger)
    if !name_expr.is_a?(Model::QualifiedName)
      acceptor.accept(Issues::ILLEGAL_EXPRESSION, o, :feature => 'name', :container => o)
    else
      # name must be either a decimal string value, or a valid NAME
      name = o.expr.value
      if name[0,1] =~ /[0-9]/
        unless name =~ Puppet::Pops::Patterns::NUMERIC_VAR_NAME
          acceptor.accept(Issues::ILLEGAL_NUMERIC_VAR_NAME, o, :name => name)
        end
      else
        unless name =~ Puppet::Pops::Patterns::VAR_NAME
          acceptor.accept(Issues::ILLEGAL_VAR_NAME, o, :name => name)
        end
      end
    end
  end

  #--- HOSTNAME CHECKS

  # Transforms Array of host matching expressions into a (Ruby) array of AST::HostName
  def hostname_Array(o, semantic)
    o.each {|x| hostname(x, semantic) }
  end

  def hostname_String(o, semantic)
    # The 3.x checker only checks for illegal characters - if matching /[^-\w.]/ the name is invalid,
    # but this allows pathological names like "a..b......c", "----"
    # TODO: Investigate if more illegal hostnames should be flagged.
    #
    if o =~ Puppet::Pops::Patterns::ILLEGAL_HOSTNAME_CHARS
      acceptor.accept(Issues::ILLEGAL_HOSTNAME_CHARS, semantic, :hostname => o)
    end
  end

  def hostname_LiteralValue(o, semantic)
    hostname_String(o.value.to_s, o)
  end

  def hostname_ConcatenatedString(o, semantic)
    # Puppet 3.1. only accepts a concatenated string without interpolated expressions
    if the_expr = o.segments.index {|s| s.is_a?(Model::TextExpression) }
      acceptor.accept(Issues::ILLEGAL_HOSTNAME_INTERPOLATION, o.segments[the_expr].expr)
    elsif o.segments.size() != 1
      # corner case, bad model, concatenation of several plain strings
      acceptor.accept(Issues::ILLEGAL_HOSTNAME_INTERPOLATION, o)
    else
      # corner case, may be ok, but lexer may have replaced with plain string, this is
      # here if it does not
      hostname_String(o.segments[0], o.segments[0])
    end
  end

  def hostname_QualifiedName(o, semantic)
    hostname_String(o.value.to_s, o)
  end

  def hostname_QualifiedReference(o, semantic)
    hostname_String(o.value.to_s, o)
  end

  def hostname_LiteralNumber(o, semantic)
    # always ok
  end

  def hostname_LiteralDefault(o, semantic)
    # always ok
  end

  def hostname_LiteralRegularExpression(o, semantic)
    # always ok
  end

  def hostname_Object(o, semantic)
    acceptor.accept(Issues::ILLEGAL_EXPRESSION, o, {:feature => 'hostname', :container => semantic})
  end

  #---QUERY CHECKS

  # Anything not explicitly allowed is flagged as error.
  def query_Object(o)
    acceptor.accept(Issues::ILLEGAL_QUERY_EXPRESSION, o)
  end

  # Puppet AST only allows == and !=
  #
  def query_ComparisonExpression(o)
    acceptor.accept(Issues::ILLEGAL_QUERY_EXPRESSION, o) unless [:'==', :'!='].include? o.operator
  end

  # Allows AND, OR, and checks if left/right are allowed in query.
  def query_BooleanExpression(o)
    query o.left_expr
    query o.right_expr
  end

  def query_ParenthesizedExpression(o)
    query(o.expr)
  end

  def query_VariableExpression(o); end

  def query_QualifiedName(o); end

  def query_LiteralNumber(o); end

  def query_LiteralString(o); end

  def query_LiteralBoolean(o); end

  #---RVALUE CHECKS

  # By default, all expressions are reported as being rvalues
  # Implement specific rvalue checks for those that are not.
  #
  def rvalue_Expression(o); end

  def rvalue_CollectExpression(o)         ; acceptor.accept(Issues::NOT_RVALUE, o) ; end

  def rvalue_Definition(o)                ; acceptor.accept(Issues::NOT_RVALUE, o) ; end

  def rvalue_NodeDefinition(o)            ; acceptor.accept(Issues::NOT_RVALUE, o) ; end

  def rvalue_UnaryExpression(o)           ; rvalue o.expr                 ; end

  #---TOP CHECK

  def top_NilClass(o, definition)
    # ok, reached the top, no more parents
  end

  def top_Object(o, definition)
    # fail, reached a container that is not top level
    acceptor.accept(Issues::NOT_TOP_LEVEL, definition)
  end

  def top_BlockExpression(o, definition)
    # ok, if this is a block representing the body of a class, or is top level
    top o.eContainer, definition
  end

  def top_HostClassDefinition(o, definition)
    # ok, stop scanning parents
  end

  def top_Program(o, definition)
    # ok
  end

  # A LambdaExpression is a BlockExpression, and this method is needed to prevent the polymorph method for BlockExpression
  # to accept a lambda.
  # A lambda can not iteratively create classes, nodes or defines as the lambda does not have a closure.
  #
  def top_LambdaExpression(o, definition)
    # fail, stop scanning parents
    acceptor.accept(Issues::NOT_TOP_LEVEL, definition)
  end

  #--IDEM CHECK
  def idem_Object(o)
    false
  end

  def idem_Nop(o)
    true
  end

  def idem_NilClass(o)
    true
  end

  def idem_Literal(o)
    true
  end

  def idem_LiteralList(o)
    true
  end

  def idem_LiteralHash(o)
    true
  end

  def idem_Factory(o)
    idem(o.current)
  end

  def idem_AccessExpression(o)
    true
  end

  def idem_BinaryExpression(o)
    true
  end

  def idem_RelationshipExpression(o)
    # Always side effect
    false
  end

  def idem_AssignmentExpression(o)
    # Always side effect
    false
  end

  # Handles UnaryMinusExpression, NotExpression, VariableExpression
  def idem_UnaryExpression(o)
    true
  end

  # Allow (no-effect parentheses) to be used around a productive expression
  def idem_ParenthesizedExpression(o)
    idem(o.expr)
  end

  def idem_RenderExpression(o)
    false
  end

  def idem_RenderStringExpression(o)
    false
  end

  def idem_BlockExpression(o)
    # productive if there is at least one productive expression
    ! o.statements.any? {|expr| !idem(expr) }
  end

  # Returns true even though there may be interpolated expressions that have side effect.
  # Report as idem anyway, as it is very bad design to evaluate an interpolated string for its
  # side effect only.
  def idem_ConcatenatedString(o)
    true
  end

  # Heredoc is just a string, but may contain interpolated string (which may have side effects).
  # This is still bad design and should be reported as idem.
  def idem_HeredocExpression(o)
    true
  end

  # May technically have side effects inside the Selector, but this is bad design - treat as idem
  def idem_SelectorExpression(o)
    true
  end

  def idem_IfExpression(o)
    [o.test, o.then_expr, o.else_expr].all? {|e| idem(e) }
  end

  # Case expression is idem, if test, and all options are idem
  def idem_CaseExpression(o)
    return false if !idem(o.test)
    ! o.options.any? {|opt| !idem(opt) }
  end

  # An option is idem if values and the then_expression are idem
  def idem_CaseOption(o)
    return false if o.values.any? { |value| !idem(value) }
    idem(o.then_expr)
  end

  #--- NON POLYMORPH, NON CHECKING CODE

  # Produces string part of something named, or nil if not a QualifiedName or QualifiedReference
  #
  def varname_to_s(o)
    case o
    when Model::QualifiedName
      o.value
    when Model::QualifiedReference
      o.value
    else
      nil
    end
  end
end<|MERGE_RESOLUTION|>--- conflicted
+++ resolved
@@ -433,7 +433,10 @@
     if o.name =~ /^(?:0x)?[0-9]+$/
       acceptor.accept(Issues::ILLEGAL_NUMERIC_PARAMETER, o, :name => o.name)
     end
-<<<<<<< HEAD
+
+    unless o.name =~ Puppet::Pops::Patterns::PARAM_NAME
+      acceptor.accept(Issues::ILLEGAL_PARAM_NAME, o, :name => o.name)
+    end
     return unless o.value
 
     if o.value.is_a?(Puppet::Pops::Model::AssignmentExpression)
@@ -442,11 +445,6 @@
       o.value.eAllContents.select {|model| model.is_a? Puppet::Pops::Model::AssignmentExpression }
     end.each do |assignment|
       acceptor.accept(Issues::ILLEGAL_ASSIGNMENT_CONTEXT, assignment)
-=======
-
-    unless o.name =~ Puppet::Pops::Patterns::PARAM_NAME
-      acceptor.accept(Issues::ILLEGAL_PARAM_NAME, o, :name => o.name)
->>>>>>> e6a2f621
     end
   end
 
