test_name "#6857: redact password hashes when applying in noop mode"

hosts_to_test = agents.reject do |agent|
  if agent['platform'].match /(?:ubuntu|centos|debian|el-|fc-)/
<<<<<<< HEAD
    result = on(agent, %q{ruby -e 'require "shadow" or raise'}, :silent => true)
=======
    result = on(agent, %Q{#{agent['puppetbindir']}/ruby -e 'require "shadow" or raise'}, :silent => true)
>>>>>>> 6a6b0ec0
    result.exit_code != 0
  else
    false
  end
end
skip_test "No suitable hosts found" if hosts_to_test.empty?

adduser_manifest = <<MANIFEST
user { 'passwordtestuser':
  ensure   => 'present',
  password => 'apassword',
}
MANIFEST

changepass_manifest = <<MANIFEST
user { 'passwordtestuser':
  ensure   => 'present',
  password => 'newpassword',
  noop     => true,
}
MANIFEST

apply_manifest_on(hosts_to_test, adduser_manifest )
results = apply_manifest_on(hosts_to_test, changepass_manifest )

results.each do |result|
  assert_match( /current_value \[old password hash redacted\], should be \[new password hash redacted\]/ , "#{result.host}: #{result.stdout}" )
end<|MERGE_RESOLUTION|>--- conflicted
+++ resolved
@@ -2,11 +2,7 @@
 
 hosts_to_test = agents.reject do |agent|
   if agent['platform'].match /(?:ubuntu|centos|debian|el-|fc-)/
-<<<<<<< HEAD
-    result = on(agent, %q{ruby -e 'require "shadow" or raise'}, :silent => true)
-=======
     result = on(agent, %Q{#{agent['puppetbindir']}/ruby -e 'require "shadow" or raise'}, :silent => true)
->>>>>>> 6a6b0ec0
     result.exit_code != 0
   else
     false
